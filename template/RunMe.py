"""
This file is the main entry point of DeepV7.

We introduce DeepV7: a DL framework built on the ashes of DeepDIVA (https://diva-dia.github.io/DeepDIVAweb/)

authors: Michele Alberti
"""

# Utils
import argparse
import datetime
import importlib
import inspect
import json
import logging
import os
import random
import shutil
import subprocess
import sys
import tarfile
import tempfile
import time
import traceback

import colorlog
import numpy as np
# Torch related stuff
import torch

# SigOpt
from sigopt import Connection

# Gale
from template.runner.base import AbstractRunner, BaseCLArguments
from util.TB_writer import TBWriter
from util.misc import get_all_files_in_folders_and_subfolders
from util.misc import to_capital_camel_case
from visualization.mean_std_plot import plot_mean_std

########################################################################################################################

class RunMe:
    """
    This class is used as entry point of DeepDIVA.
    There are three main scenarios for using the framework:

        - Single run: (classic) run an experiment once with the given parameters specified by
                      command line. This is typical usage scenario.

        - Multi run: this will run multiple times an experiment. It basically runs the `single run`
                     scenario multiple times and aggregates the results. This is particularly useful
                     to counter effects of randomness.

        - Optimize with SigOpt: this will start an hyper-parameter optimization search with the aid
                                of SigOpt (State-of-the-art Bayesian optimization tool). For more
                                info on how to use it see the tutorial page on:
                                https://diva-dia.github.io/DeepDIVAweb/articles.html
    """

    # Reference to the argument parser. Useful for accessing types of arguments later e.g. setup.set_up_logging()
    parser = None

    @classmethod
    def start(cls, args=None) -> dict:
        """
        Select the use case based on the command line arguments and delegate the execution
        to the most appropriate sub-routine

        Returns
        -------
        _ : dict
        A dictionary which contains the payload of the runner class
        """
        # Parse all command line arguments
        args, cls.parser = cls._parse_arguments(args)

        # Select the use case
        if getattr(args, 'sig_opt', None) is not None:
            return cls._run_sig_opt(**args.__dict__)
        else:
            if getattr(args, 'inference', None):
                return cls._inference_execute(**args.__dict__)
            else:
                return cls._execute(**args.__dict__)

    @classmethod
    def _run_sig_opt(cls, sig_opt, sig_opt_token, sig_opt_runs, sig_opt_project, **kwargs) -> dict:
        """
        This function creates a new SigOpt experiment and optimizes the selected parameters.

        SigOpt is a state-of-the-art Bayesian optimization tool. For more info on how to use
        it see the tutorial page on: https://diva-dia.github.io/DeepDIVAweb/articles.html

        Parameters
        ----------
        sig_opt : str
            Path to a JSON file containing sig_opt variables and sig_opt bounds.
        sig_opt_token : str
            SigOpt API token
        sig_opt_runs : int
            Number of updates of SigOpt required
        sig_opt_project : str
            SigOpt project name

        Returns
        -------
        {} : dict
            At the moment it is not necessary to return meaningful values from here
        """
        # Load parameters from file
        with open(sig_opt, 'r') as f:
            parameters = json.loads(f.read())

        # Put your SigOpt token here.
        if sig_opt_token is None:
            logging.error('Enter your SigOpt API token using --sig-opt-token')
            raise SystemExit
        else:
            conn = Connection(client_token=sig_opt_token)
            experiment = conn.experiments().create(
                name=kwargs['experiment_name'],
                parameters=parameters,
                observation_budget=sig_opt_runs,
                project=sig_opt_project,
            )

            logging.info("Created experiment: https://sigopt.com/experiment/" + experiment.id)
            for i in range(sig_opt_runs):
                # Get suggestion from SigOpt
                suggestion = conn.experiments(experiment.id).suggestions().create()
                params = suggestion.assignments

                # Override/inject CL arguments received from SigOpt
                for key in params:
                    if key in kwargs and isinstance(kwargs[key], bool):
                        params[key] = params[key].lower() in ['true']
                    kwargs[key.replace("-", "_")] = params[key]

                # Run
                _, _, score = cls._execute(**kwargs)

                # In case of multi-run the return type will be a list (otherwise is a single float)
                if type(score) == float:
                    score = [score]
                for item in score:
                    conn.experiments(experiment.id).observations().create(suggestion=suggestion.id, value=item)
        return {}

    ####################################################################################################################
    ####################################################################################################################
    ####################################################################################################################
    @classmethod
    def _execute(cls, ignoregit, runner_class, multi_run, quiet, **kwargs):
        """
        Run an experiment once with the given parameters specified by command line.
        This is typical usage scenario.

        Parameters
        ----------
        ignoregit : bool
            Flag for verify git status
        runner_class : str
            Specify which is the runner class to select
        multi_run : int
            If not None, indicates how many multiple runs needs to be done
        quiet : bool
            Specify whether to print log to console or only to text file

        Returns
        -------
        return_value : dict
            Dictionary with the return value of the runner
        """
        def get_all_concrete_subclasses(class_name):
            csc = set()  # concrete subclasses
            if not inspect.isabstract(class_name):
                csc.add(class_name)
            for c in class_name.__subclasses__():
                csc = csc.union(get_all_concrete_subclasses(c))
            return csc

        # Set up logging
        # Don't use args.output_folder as that breaks when using SigOpt
        unpacked_args = {'ignoregit': ignoregit, 'runner_class': runner_class, 'multi_run': multi_run, 'quiet': quiet}
        current_log_folder = cls._set_up_logging(parser=RunMe.parser, quiet=quiet, args_dict={**kwargs, **unpacked_args},
                                                 **kwargs)

        # Copy the code into the output folder
        cls._copy_code(output_folder=current_log_folder)

        # Check Git status to verify all local changes have been committed
        if ignoregit:
            logging.warning('Git status is ignored!')
        else:
            cls._verify_git_status(current_log_folder)

        # Set up execution environment. Specify CUDA_VISIBLE_DEVICES and seeds
        cls._set_up_env(**kwargs)
        kwargs["device"] = torch.device('cuda' if torch.cuda.is_available() else "cpu")

        # Find all subclasses of AbstractRunner and BaseRunner and select the chosen one among them based on -rc
        sub_classes = get_all_concrete_subclasses(AbstractRunner)
        runner_class = [c for c in sub_classes if to_capital_camel_case(runner_class).lower() == c.__name__.lower()]
        assert len(runner_class) == 1
        runner_class = runner_class[0]

        logging.warning(f'Current working directory is: {os.getcwd()}')

        # Run the actual experiment
        start_time = time.time()
        try:
            if multi_run is not None:
                return_value = cls._multi_run(current_log_folder=current_log_folder, **unpacked_args, **kwargs)
            else:
                return_value = runner_class().single_run(current_log_folder=current_log_folder, **unpacked_args, **kwargs)
            logging.info(f'Time taken: {datetime.timedelta(seconds=time.time() - start_time)}')
        except Exception as exp:
            if quiet:
                print('Unhandled error: {}'.format(repr(exp)))
            logging.error('Unhandled error: %s' % repr(exp))
            logging.error(traceback.format_exc())
            logging.error('Execution finished with errors :(')
            raise SystemExit
        finally:
            # Free logging resources
            logging.shutdown()
            logging.getLogger().handlers = []
            TBWriter().close()
            print('All done! (Log files at {} )'.format(current_log_folder))
        return return_value

    @classmethod
    def _inference_execute(cls, runner_class, **kwargs):
        """Run a lightweight version of the execute with no logging and extra stuff

        ***NOTE***
            TBWriter() will NOT be initialized in this mode!!
            Logging will NOT be available
            The environment (CUDA devices and the link) is not setup (GUST takes care of it)

        Parameters
        ----------
            Specify which is the runner class to select

        Returns
        -------
        payload : dict
            Dictionary with the payload to return after inference
        """
        def get_all_concrete_subclasses(class_name):
            csc = set()  # concrete subclasses
            if not inspect.isabstract(class_name):
                csc.add(class_name)
            for c in class_name.__subclasses__():
                csc = csc.union(get_all_concrete_subclasses(c))
            return csc

        # Set up execution environment. Specify CUDA_VISIBLE_DEVICES and seeds
        cls._set_up_env(**kwargs)

        # Find all subclasses of AbstractRunner and BaseRunner and select the chosen one among them based on -rc
        sub_classes = get_all_concrete_subclasses(AbstractRunner)
        runner_class = [c for c in sub_classes if to_capital_camel_case(runner_class).lower() == c.__name__.lower()]
        assert len(runner_class) == 1
        runner_class = runner_class[0]

        # Run the actual experiment
        start_time = time.time()
        return_value = runner_class().single_run(**kwargs)
        print(f'Payload (RunMe.py): {return_value}')
        print(f'Time taken: {(time.time() - start_time) * 1000:.0f}ms')
        return return_value

    @classmethod
    def _multi_run(cls, runner_class, current_log_folder, multi_run, epochs, **kwargs):
        """
        Run multiple times an experiment and aggregates the results.
        This is particularly useful to counter effects of randomness.

        Here multiple runs with same parameters are executed and the results averaged.
        Additionally "variance shaded plots" gets to be generated and are visible not only
        on FS but also on tensorboard under 'IMAGES'.

        Parameters
        ----------
        runner_class : String
            This is necessary to know on which class should we run the experiments.  Default is runner.image_classification.image_classification
        current_log_folder : String
            Path to the output folder. Required for saving the raw data of the plots
            generated by the multi-run routine.
        multi_run : int
            If not None, indicates how many multiple runs needs to be done
        epochs : int
            Number of epochs for the training. Used for the shaded plots.

        Returns
        -------
        train_scores : ndarray[float] of size (n, `epochs`)
        val_scores : ndarray[float] of size (n, `epochs`+1)
        test_score : ndarray[float] of size (n)
            Train, Val and Test results for each run (n) and epoch
        """

        # Instantiate the scores tables which will stores the results.
        train_scores = np.zeros((multi_run, epochs))
        val_scores = np.zeros((multi_run, epochs + 1))
        test_scores = np.zeros(multi_run)

        # As many times as runs
        for i in range(multi_run):
            logging.info('Multi-Run: {} of {}'.format(i + 1, multi_run))
            train_scores[i, :], val_scores[i, :], test_scores[i] = runner_class.single_run(run=i,
                                                                                           current_log_folder=current_log_folder,
                                                                                           multi_run=multi_run,
                                                                                           epochs=epochs,
                                                                                           **kwargs)

            # Generate and add to tensorboard the shaded plot for train
            train_curve = plot_mean_std(arr=train_scores[:i + 1],
                                        suptitle='Multi-Run: Train',
                                        title='Runs: {}'.format(i + 1),
                                        xlabel='Epoch', ylabel='Score',
                                        ylim=100.0)
            TBWriter().save_image(tag='train_curve', image=train_curve, global_step=i)
            logging.info('Generated mean-variance plot for train')

            # Generate and add to tensorboard the shaded plot for va
            val_curve = plot_mean_std(x=(np.arange(epochs + 1) - 1),
                                      arr=np.roll(val_scores[:i + 1], axis=1, shift=1),
                                      suptitle='Multi-Run: Val',
                                      title='Runs: {}'.format(i + 1),
                                      xlabel='Epoch', ylabel='Score',
                                      ylim=100.0)
            TBWriter().save_image(tag='val_curve', image=val_curve, global_step=i)
            logging.info('Generated mean-variance plot for val')

        # Log results on disk
        np.save(os.path.join(current_log_folder, 'train_values.npy'), train_scores)
        np.save(os.path.join(current_log_folder, 'val_values.npy'), val_scores)
        logging.info('Multi-run values for test-mean:{} test-std: {}'.format(np.mean(test_scores), np.std(test_scores)))

        return train_scores, val_scores, test_scores

    ####################################################################################################################
    @classmethod
    def _parse_arguments(cls, args):
        """ Parse the command line arguments provided

        Parameters
        ----------
        args : str
            None, if set its a string which encloses the CLI arguments
            e.g. "--runner-class image_classification --output-folder log --dataset-folder datasets/MNIST"

        Returns
        -------
        args : dict
            Dictionary with the parsed arguments
        parser : ArgumentParser
            Parser used to process the arguments
        """
        def get_runner_class_options() -> dict:
            """Get all the classes which extend from AbstractRunner, located in any of the runner packages"""
            rdir = os.path.join(os.path.dirname(__file__), 'runner')
            packages_in_runner = [name for name in os.listdir(rdir) if os.path.isdir(os.path.join(rdir, name))]
            packages_in_runner.remove('base')
            packages_in_runner.remove('__pycache__')
            return {n: c
                    for pkg in packages_in_runner
                    for n, c in inspect.getmembers(importlib.import_module('template.runner.' + pkg), inspect.isclass)
                    if issubclass(c, AbstractRunner) and not inspect.isabstract(c)}

        # Parse the runner-class to be used
        parser = argparse.ArgumentParser(
            formatter_class=argparse.ArgumentDefaultsHelpFormatter,
            description='Get Runner class')
        # List of possible custom runner class. A runner class is defined as a module in template.runner
        runner_class_options = get_runner_class_options()
        parser.add_argument('-rc', '--runner-class',
                            choices=runner_class_options.keys(),
                            required=True,
                            help='Select which runner class to use.')
        runner_class = parser.parse_known_args(args)[0].runner_class

        # Fetch the CLArguments for the specific runner class and parse the arguments or the base ones if none are specified
        package_name = inspect.getmodule(runner_class_options[runner_class]).__package__
        cla = [c for _, c in inspect.getmembers(importlib.import_module(package_name), inspect.isclass)
               if issubclass(c, BaseCLArguments)]
        if len(cla) == 0:
            # If no sub-classes are found use the base implementation
            cla = getattr(sys.modules["template.runner.base.base_CL_arguments"], 'BaseCLArguments')
        elif len(cla) == 1:
            # One sub-class found, all good, pick it
            cla = cla[0]
        else:
            # Multiple sub-classes found. Invalid situation. Abort
            print('Multiple sub-classes of BaseCLArguments found in package: {}.'
                  'There must be only one. Exiting'.format('template.runner.'+runner_class))
            raise SystemExit
        args, parser = cla().parse_arguments(args)

        # Inject the runner-class for compatibility
        vars(args)['runner_class'] = runner_class

        return args, parser

    @classmethod
    def _verify_git_status(cls, current_log_folder):
        local_changes = False
        try:
            output_directory = os.path.split(os.getcwd())[0]
            git_url = subprocess.check_output(["git", "config", "--get", "remote.origin.url"])
            git_branch = subprocess.check_output(["git", "rev-parse", "--abbrev-ref", "HEAD"])
            git_hash = subprocess.check_output(["git", "rev-parse", "--short", "HEAD"])
            git_status = str(subprocess.check_output(["git", "status"]))

            logging.debug('DeepV7 directory is:'.format(output_directory))
            logging.info('Git origin URL is: {}'.format(str(git_url)))
            logging.info('Current branch and hash are: {}  {}'.format(str(git_branch), str(git_hash)))
            local_changes = "nothing to commit" not in git_status and \
                            "working directory clean" not in git_status
            if local_changes:
                logging.warning('Running with an unclean working tree branch!')
        except Exception as exp:
            logging.warning('Git error: {}'.format(exp))
            local_changes = True
        finally:
            if local_changes:
                logging.error('Errors when acquiring git status. Use --ignoregit to still run.\n'
                              'This happens when the git folder has not been found on the file system\n'
                              'or when the code is not the same as the last version on the repository.\n'
                              'If you are running on a remote machine make sure to sync the .git folder as well.')
                logging.error('Finished with errors. (Log files at {} )'.format(current_log_folder))
                logging.shutdown()
                raise SystemExit

    @classmethod
    def _set_up_logging(cls, parser, experiment_name, output_folder, quiet, args_dict, debug, wandb_project, **kwargs):
        """
        Set up a logger for the experiment

        Parameters
        ----------
        parser : parser
            The argument parser
        experiment_name : string
            Name of the experiment. If not specify, accepted from command line.
        output_folder : string
            Path to where all experiment logs are stored.
        quiet : bool
            Specify whether to print log to console or only to text file
        debug : bool
            Specify the logging level
        args_dict : dict
            Contains the entire argument dictionary specified via command line.
        debug : bool
            Flag for debugging level
        wandb_project : str
            Token for using the WandDB tool


        Returns
        -------
        log_folder : String
            The final logging folder tree
        """
<<<<<<< HEAD
        if wandb_project is not None:
            import wandb
            wandb.init(project=wandb_project, name=experiment_name, sync_tensorboard=True)
=======

        if wandb_project is not None:
            import wandb
            wandb.init(project=wandb_project, name=experiment_name, config=args_dict, sync_tensorboard=True)
>>>>>>> 3164aef7

        LOG_FILE = 'logs.txt'

        # Recover dataset name
        dataset = os.path.basename(os.path.normpath(kwargs['input_folder'])) if kwargs['input_folder'] is not None else ""

        """
        We extract the TRAIN parameters names (such as model_name, lr, ... ) from the parser directly.
        This is a somewhat risky operation because we access _private_variables of parsers classes.
        However, within our context this can be regarded as safe.
        Shall we be wrong, a quick fix is writing a list of possible parameters such as:

            train_param_list = ['model_name','lr', ...]

        and manually maintain it (boring!).

        Resources:
        https://stackoverflow.com/questions/31519997/is-it-possible-to-only-parse-one-argument-groups-parameters-with-argparse
        """

        # Fetch all non-default parameters
        non_default_parameters = []
        for group in parser._action_groups[2:]:
            if group.title not in ['GENERAL', 'DATA', 'WANDB']:
                for action in group._group_actions:
                    if (kwargs[action.dest] is not None) and (
                            kwargs[action.dest] != action.default) \
                            and action.dest != 'load_model' \
                            and action.dest != 'input_image':
                        non_default_parameters.append(str(action.dest) + "=" + str(kwargs[action.dest]))

        # Build up final logging folder tree with the non-default training parameters
        log_folder = os.path.join(*[output_folder, experiment_name, dataset, *non_default_parameters,
                                    '{}'.format(time.strftime('%d-%m-%y-%Hh-%Mm-%Ss'))])
        # Remove spaces and weird char for a path (there could be some in the args values)
        log_folder = log_folder.replace(' ', '').replace(',', '_')
        if not os.path.exists(log_folder):
            os.makedirs(log_folder)

        # Setup logging
        root = logging.getLogger()
        log_level = logging.DEBUG if debug else logging.INFO
        root.setLevel(log_level)
        log_format = "[%(asctime)s] [%(levelname)8s] --- %(message)s (%(filename)s:%(lineno)s)"
        date_format = '%Y-%m-%d %H:%M:%S'

        if os.isatty(2):
            cformat = '%(log_color)s' + log_format
            formatter = colorlog.ColoredFormatter(cformat, date_format,
                                                  log_colors={
                                                      'DEBUG': 'cyan',
                                                      'INFO': 'white',
                                                      'WARNING': 'yellow',
                                                      'ERROR': 'red',
                                                      'CRITICAL': 'red,bg_white',
                                                  })
        else:
            formatter = logging.Formatter(log_format, date_format)

        if not quiet:
            ch = logging.StreamHandler()
            ch.setFormatter(formatter)
            root.addHandler(ch)

        fh = logging.FileHandler(os.path.join(log_folder, LOG_FILE))
        fh.setFormatter(logging.Formatter(log_format, date_format))
        root.addHandler(fh)

        logging.info('Setup logging. Log file: {}'.format(os.path.join(log_folder, LOG_FILE)))

        # Save args to logs_folder
        logging.info('Arguments saved to: {}'.format(os.path.join(log_folder, 'args.txt')))
        with open(os.path.join(log_folder, 'args.txt'), 'w') as f:
            f.write(json.dumps(args_dict))

        # Save all environment packages to logs_folder
        environment_yml = os.path.join(log_folder, 'environment.yml')
        subprocess.call('conda env export > {}'.format(environment_yml), shell=True)

        # Define Tensorboard SummaryWriter
        logging.info('Initialize Tensorboard SummaryWriter')
        TBWriter().init(log_dir=log_folder)

        # Add all parameters to Tensorboard
        TBWriter().add_text(tag='Args', text_string=json.dumps(args_dict))

        return log_folder

    @classmethod
    def _copy_code(cls, output_folder):
        """
        Makes a tar file with DeepDIVA that exists during runtime.

        Parameters
        ----------
        output_folder : str
            Path to output directory

        Returns
        -------
            None
        """
        # All file extensions to be saved by copy-code.
        FILE_TYPES = ['.sh', '.py']

        # Get DeepDIVA root
        cwd = os.getcwd()
        dd_root = os.path.join(cwd.split('Gale')[0], 'Gale')

        files = get_all_files_in_folders_and_subfolders(dd_root)

        # Get all files types in DeepDIVA as specified in FILE_TYPES
        code_files = [item for item in files if item.endswith(tuple(FILE_TYPES))]

        tmp_dir = tempfile.mkdtemp()

        for item in code_files:
            dest = os.path.join(tmp_dir, 'Gale', item.split('Gale')[1][1:])
            if not os.path.exists(os.path.dirname(dest)):
                os.makedirs(os.path.dirname(dest))
            shutil.copy(item, dest)

        # TODO: make it save a zipfile instead of a tarfile.
        with tarfile.open(os.path.join(output_folder, 'Gale.tar.gz'), 'w:gz') as tar:
            tar.add(tmp_dir, arcname='Gale')

        # Clean up all temporary files
        shutil.rmtree(tmp_dir)

    @classmethod
    def _set_up_env(cls, gpu_id=None, seed=None, multi_run=None, no_cuda=None, **kwargs):
        """
        Set up the execution environment.

        Parameters
        ----------
        gpu_id : string
            Specify the GPUs to be used
        seed :    int
            Seed all possible seeds for deterministic run
        multi_run : int
            Number of runs over the same code to produce mean-variance graph.
        no_cuda : bool
            Specify whether to use the GPU or not

        Returns
        -------
            None
        """
        # Set visible GPUs
        if gpu_id is not None:
            os.environ['CUDA_VISIBLE_DEVICES'] = ','.join([str(id) for id in gpu_id])

        # Check if GPU's are available
        gpu_available = torch.cuda.is_available()
        if not gpu_available and not no_cuda:
            logging.warning('There are no GPUs available on this system, or your NVIDIA drivers are outdated.')
            logging.warning('Switch to CPU only computation using --no-cuda.')
            raise SystemExit

        # Seed the random
        if seed is None:
            # If seed is not specified by user, select a random value for the seed and then log it.
            seed = np.random.randint(2 ** 32 - 1, )
            logging.info('Randomly chosen seed is: {}'.format(seed))
        else:
            try:
                assert multi_run is None
            except Exception:
                logging.error('Arguments for seed AND multi-run should not be active at the same time!')
                raise SystemExit

            # Disable CuDNN only if seed is specified by user. Otherwise we can assume that the user does not want to
            # sacrifice speed for deterministic behaviour.
            # TODO: Check if setting torch.backends.cudnn.deterministic=True will ensure deterministic behavior.
            # Initial tests show torch.backends.cudnn.deterministic=True does not work correctly.
            if not no_cuda:
                torch.backends.cudnn.enabled = False

        # Python
        random.seed(seed)

        # Numpy random
        np.random.seed(seed)

        # Torch random
        torch.manual_seed(seed)
        if not no_cuda:
            torch.cuda.manual_seed_all(seed)


########################################################################################################################
if __name__ == "__main__":
    RunMe().start()<|MERGE_RESOLUTION|>--- conflicted
+++ resolved
@@ -465,16 +465,10 @@
         log_folder : String
             The final logging folder tree
         """
-<<<<<<< HEAD
-        if wandb_project is not None:
-            import wandb
-            wandb.init(project=wandb_project, name=experiment_name, sync_tensorboard=True)
-=======
 
         if wandb_project is not None:
             import wandb
             wandb.init(project=wandb_project, name=experiment_name, config=args_dict, sync_tensorboard=True)
->>>>>>> 3164aef7
 
         LOG_FILE = 'logs.txt'
 
