--- conflicted
+++ resolved
@@ -28,7 +28,6 @@
 import numpy as np
 # Torch related stuff
 import torch
-
 torch.multiprocessing.set_sharing_strategy('file_system')
 
 # SigOpt
@@ -40,7 +39,6 @@
 from util.misc import get_all_files_in_folders_and_subfolders
 from util.misc import to_capital_camel_case
 from visualization.mean_std_plot import plot_mean_std
-
 
 ########################################################################################################################
 
@@ -93,7 +91,7 @@
                 del sweep_parameters['_wandb']
                 for k, v in sweep_parameters.items():
                     # Update with parameters from the wandb.config s.t. we get the parameters from the sweep
-                    args.update({k: v})
+                    args.update({k:v})
                     # Append their key:value to the experiment name for clarity in the name on the Website
                     args['experiment_name'] += "_" + str(k) + ":" + str(v)
             # Provide all the parameters as configurations to Wandb
@@ -283,20 +281,14 @@
 
         # Create the metrics for the experiments
         metrics = [{
-<<<<<<< HEAD
-            'name': "validation_accuracy",
-            'objective': "maximize",
-            'threshold': 0
-=======
             'name' : "validation_accuracy",
             'objective' : "maximize",
->>>>>>> 07a3aa50
         }]
         if minimize_best_epoch:
             metrics[0]['threshold'] = 0
             metrics.append({
-                'name': "best_epoch",
-                'objective': "minimize",
+                'name' : "best_epoch",
+                'objective' : "minimize",
             })
 
         # If specified, load the conditionals
@@ -343,7 +335,6 @@
         return_value : dict
             Dictionary with the return value of the runner
         """
-
         def get_all_concrete_subclasses(class_name):
             csc = set()  # concrete subclasses
             if not inspect.isabstract(class_name):
@@ -355,8 +346,7 @@
         # Set up logging
         # Don't use args.output_folder as that breaks when using SigOpt
         unpacked_args = {'ignoregit': ignoregit, 'runner_class': runner_class, 'multi_run': multi_run, 'quiet': quiet}
-        current_log_folder = cls._set_up_logging(parser=RunMe.parser, quiet=quiet,
-                                                 args_dict={**kwargs, **unpacked_args},
+        current_log_folder = cls._set_up_logging(parser=RunMe.parser, quiet=quiet, args_dict={**kwargs, **unpacked_args},
                                                  **kwargs)
 
         # Copy the code into the output folder
@@ -389,8 +379,7 @@
             return_value = cls._multi_run(current_log_folder=current_log_folder, **unpacked_args, **kwargs)
         else:
             try:
-                return_value = runner_class().single_run(current_log_folder=current_log_folder, **unpacked_args,
-                                                         **kwargs)
+                return_value = runner_class().single_run(current_log_folder=current_log_folder, **unpacked_args, **kwargs)
             except Exception as exp:
                 return_value = cls._log_failure(exp, **kwargs)
                 TBWriter().add_scalar(tag='test/accuracy', scalar_value=return_value['test'])
@@ -421,7 +410,6 @@
         payload : dict
             Dictionary with the payload to return after inference
         """
-
         def get_all_concrete_subclasses(class_name):
             csc = set()  # concrete subclasses
             if not inspect.isabstract(class_name):
@@ -495,8 +483,7 @@
             except Exception as exp:
                 return_value = cls._log_failure(exp, epochs)
 
-            train_all[i, :], val_all[i, :], test_all[i] = (
-            return_value['train'], return_value['val'], return_value['test'])
+            train_all[i, :], val_all[i, :], test_all[i] = (return_value['train'], return_value['val'], return_value['test'])
 
             # Generate and add to TB the shaded plot for train
             train_curve = plot_mean_std(arr=train_all[:i + 1],
@@ -553,7 +540,6 @@
         parser : ArgumentParser
             Parser used to process the arguments
         """
-
         def get_runner_class_options() -> dict:
             """Get all the classes which extend from AbstractRunner, located in any of the runner packages"""
             rdir = os.path.join(os.path.dirname(__file__), 'runner')
@@ -591,7 +577,7 @@
         else:
             # Multiple sub-classes found. Invalid situation. Abort
             print('Multiple sub-classes of BaseCLArguments found in package: {}.'
-                  'There must be only one. Exiting'.format('template.runner.' + runner_class))
+                  'There must be only one. Exiting'.format('template.runner.'+runner_class))
             raise SystemExit
         args, parser = cla().parse_arguments(args)
 
@@ -676,8 +662,7 @@
         LOG_FILE = 'logs.txt'
 
         # Recover dataset name
-        dataset = os.path.basename(os.path.normpath(kwargs['input_folder'])) if kwargs[
-                                                                                    'input_folder'] is not None else ""
+        dataset = os.path.basename(os.path.normpath(kwargs['input_folder'])) if kwargs['input_folder'] is not None else ""
 
         """
         We extract the TRAIN parameters names (such as model_name, lr, ... ) from the parser directly.
