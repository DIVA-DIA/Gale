"""
This file is the main entry point of DeepV7.

We introduce DeepV7: a DL framework built on the ashes of DeepDIVA (https://diva-dia.github.io/DeepDIVAweb/)

authors: Michele Alberti
"""

# Utils
import argparse
import datetime
import importlib
import inspect
import json
import logging
import os
import random
import shutil
import subprocess
import sys
import tarfile
import tempfile
import time
import traceback
<<<<<<< HEAD
from itertools import count
=======
from pathlib import Path
>>>>>>> 51c55d91

import colorlog
import numpy as np
# Torch related stuff
import torch
torch.multiprocessing.set_sharing_strategy('file_system')

# SigOpt
from sigopt import Connection

# Gale
from template.runner.base import AbstractRunner, BaseCLArguments
from util.TB_writer import TBWriter
from util.misc import get_all_files_in_folders_and_subfolders
from util.misc import to_capital_camel_case
from visualization.mean_std_plot import plot_mean_std

########################################################################################################################

class RunMe:
    """
    This class is used as entry point of DeepDIVA.
    There are three main scenarios for using the framework:

        - Single run: (classic) run an experiment once with the given parameters specified by
                      command line. This is typical usage scenario.

        - Multi run: this will run multiple times an experiment. It basically runs the `single run`
                     scenario multiple times and aggregates the results. This is particularly useful
                     to counter effects of randomness.

        - Optimize with SigOpt: this will start an hyper-parameter optimization search with the aid
                                of SigOpt (State-of-the-art Bayesian optimization tool). For more
                                info on how to use it see the tutorial page on:
                                https://diva-dia.github.io/DeepDIVAweb/articles.html
    """

    # Reference to the argument parser. Useful for accessing types of arguments later e.g. setup.set_up_logging()
    parser = None

    @classmethod
    def start(cls, args=None) -> dict:
        """
        Select the use case based on the command line arguments and delegate the execution
        to the most appropriate sub-routine

        Returns
        -------
        _ : dict
        A dictionary which contains the payload of the runner class
        """
        # Parse all command line arguments
        args, cls.parser = cls._parse_arguments(args)
        # Get the dict out of the arguments
        args = args.__dict__

        # If Wandb is set, initialize it and grab configurations FROM it i.e. in case of sweeps
        if args['wandb_sweep']:
            import wandb
            # Init the tool. This will populate the config in case of sweeps
            wandb.init(project=args['wandb_project'])
            # If there are some parameters these have been provided by a sweep
            if len(wandb.config._items) > 1:
                # Grab all parameters from the sweep
                sweep_parameters = wandb.config._items
                del sweep_parameters['_wandb']
                for k, v in sweep_parameters.items():
                    # Update with parameters from the wandb.config s.t. we get the parameters from the sweep
                    args.update({k:v})
                    # Append their key:value to the experiment name for clarity in the name on the Website
                    args['experiment_name'] += "_" + str(k) + ":" + str(v)
            # Provide all the parameters as configurations to Wandb
            wandb.config.update(args, allow_val_change=True)
            wandb.run.name = args['experiment_name']
            wandb.run.save()

        # Select the use case
        if args['sigopt_token'] is not None:
            return cls._run_sigopt(**args)
        else:
            if args['inference']:
                return cls._inference_execute(**args)
            else:
                return cls._execute(**args)

    @classmethod
    def _run_sigopt(
            cls,
            sigopt_token,
            sigopt_parallel_bandwidth,
            sigopt_experiment_id,
            sigopt_best_epoch,
            multi_run,
            **kwargs
    ) -> dict:
        """
        This function creates a new SigOpt experiment and optimizes the selected parameters.

        SigOpt is a state-of-the-art Bayesian optimization tool. For more info on how to use
        it see the tutorial page on: https://diva-dia.github.io/DeepDIVAweb/articles.html

        Parameters
        ----------
        sigopt_token : str
            SigOpt API token
        sigopt_parallel_bandwidth : int
            Number of concurrent parallel optimization running
        sigopt_experiment_id : int
            SigOpt experiment ID for resuming
        sigopt_best_epoch : bool
            Flag for optimizing the best epoch (how soon the max val accuracy is achieved)
        multi_run : int
            If not None, indicates how many multiple runs needs to be done

        Returns
        -------
        {} : dict
            At the moment it is not necessary to return meaningful values from here
        """
        # Put your SigOpt token here.
        if sigopt_token is None:
            logging.error('Enter your SigOpt API token using --sigopt-token')
            raise SystemExit

        # If no experiment id provided, then create a new experiment
        if sigopt_experiment_id is None:
            sigopt_experiment_id = cls.create_sigopt_experiment(
                sigopt_token=sigopt_token,
                sigopt_parallel_bandwidth=sigopt_parallel_bandwidth,
                minimize_best_epoch=sigopt_best_epoch,
                **kwargs
            )
        # Authenticate to SigOpt
        conn = Connection(client_token=sigopt_token)

        # Running as many runs as necessary, stopping early is max budget is reached
        # TODO this is voluntarily disabled to use with run_parallel.py which takes care of this
        # for _ in count(1):

        # Refresh experiment object
        experiment = conn.experiments(sigopt_experiment_id).fetch()

        # It case the bandwidth is 1, currently open suggestions are dead runs so we remove them
        # TODO this is voluntarily disabled to use with run_parallel.py which takes care of this
        # if experiment.parallel_bandwidth == 1:
        #     conn.experiments(experiment.id).suggestions().delete(state="open")

        # Check if budget has been met
        if experiment.progress.observation_count >= experiment.observation_budget:
            print(
                f"Observation budged reached {experiment.progress.observation_budget_consumed}/"
                f"{experiment.observation_budget}. Finished here :)"
            )
            return {}

        # Get suggestion from SigOpt
        suggestion = conn.experiments(experiment.id).suggestions().create()
        params = suggestion.assignments

        # Override/inject CL arguments received from SigOpt
        for key in params:
            if key in kwargs and isinstance(kwargs[key], bool):
                params[key] = params[key].lower() in ['true']
            kwargs[key.replace("-", "_")] = params[key]

        # Run
        return_value = cls._execute(multi_run=multi_run, **kwargs)
        val = return_value['val'] if multi_run is not None else np.expand_dims(return_value['val'], axis=0)

        # Get indexes of highest values
        indexes = np.argmax(val, axis=1)
        # Select the highest values
        scores = val[np.arange(val.shape[0]), indexes]

        # Compute the averaged value and std of the runs (if multi_run is None then is a single value)
        values = [{
            "name": "validation_accuracy",
            "value": float(np.mean(scores)),
            "value_stddev": float(np.std(scores)) if multi_run is not None else None
        }]
        # If test-set has errors (i.e. there is -1 in it) then invalidate the validation scores as well s.t SigOpt knows about it
        test = return_value['val'] if multi_run is not None else np.expand_dims(return_value['val'], axis=0)
        if np.max(test) <= 0:
            values[0]['value'] = -1
            values[0]['value_stddev'] = 0

        # If enabled, get the best epoch value
        if sigopt_best_epoch:
            # Correct for epoch -1 being at the end of the array if necessary
            indexes[indexes == val.shape[1]] = -1
            values.append({
                "name": "best_epoch",
                "value": float(np.round(np.mean(indexes))),
                "value_stddev": float(np.std(indexes))
            })
            TBWriter().add_scalar(tag='test/best_epoch', scalar_value=float(np.round(np.mean(indexes))))
            TBWriter().add_scalar(tag='test/best_epoch_std', scalar_value=float(np.std(indexes)))

        # Report the observation
        conn.experiments(experiment.id).observations().create(suggestion=suggestion.id, values=values)
        return {}

    @classmethod
    def create_sigopt_experiment(
            cls,
            experiment_name,
            sigopt_token,
            sigopt_file,
            sigopt_project,
            sigopt_parallel_bandwidth,
            sigopt_runs=None,
            sigopt_conditionals_file=None,
            minimize_best_epoch=True,
            **kwargs
    ):
        """
        Create a SigOpt experiments with the selected parameters. The metric to maximize is the validation accuracy and
        if enabled also the epoch is which this is realised.

        Parameters
        ----------
        experiment_name : string
            Name of the experiment. If not specify, accepted from command line
        sigopt_token : str
            SigOpt API token
        sigopt_file : str
            Path to a JSON file containing sig_opt variables and sig_opt bounds
        sigopt_project : str
            SigOpt project name
        sigopt_parallel_bandwidth : int
            Number of concurrent parallel optimization running
        sigopt_runs : int
            Number of updates of SigOpt required. If None, then it is set as
            10 * num of parameters to optimize + 10 buffer + 10 top performing
        sigopt_conditionals_file : str
            Path to a JSON file containing sigopt conditionals
        minimize_best_epoch : bool
            Flag for minimizing the occurrence of the epoch where the best validation accuracy is achieved

        Returns
        -------
        experiment.id : int
            ID of the experiment created
        """
        assert sigopt_token is not None
        assert sigopt_file is not None
        assert sigopt_project is not None

        conn = Connection(client_token=sigopt_token)
        # Load parameters from file
        with open(sigopt_file, 'r') as f:
            parameters = json.loads(f.read())
        # Compute number of runs if not provided
        if sigopt_runs is None:
            sigopt_runs = len(parameters) * 10 + 20

        # Create the metrics for the experiments
        metrics = [{
            'name' : "validation_accuracy",
            'objective' : "maximize",
        }]
        if minimize_best_epoch:
            metrics[0]['threshold'] = 0
            metrics.append({
                'name' : "best_epoch",
                'objective' : "minimize",
            })

        # If specified, load the conditionals
        conditionals = []
        if len(metrics) == 1 and sigopt_conditionals_file is not None:
            with open(sigopt_conditionals_file, 'r') as f:
                conditionals = json.loads(f.read())

        # Create the actual experiment
        experiment = conn.experiments().create(
            name=experiment_name,
            conditionals=conditionals,
            parameters=parameters,
            observation_budget=sigopt_runs,
            project=sigopt_project,
            parallel_bandwidth=sigopt_parallel_bandwidth,
            metrics=metrics
        )
        print(f"Created experiment {experiment_name} -> https://sigopt.com/experiment/{experiment.id}")
        return experiment.id

    ####################################################################################################################
    ####################################################################################################################
    ####################################################################################################################
    @classmethod
    def _execute(cls, ignoregit, runner_class, multi_run, quiet, **kwargs):
        """
        Run an experiment once with the given parameters specified by command line.
        This is typical usage scenario.

        Parameters
        ----------
        ignoregit : bool
            Flag for verify git status
        runner_class : str
            Specify which is the runner class to select
        multi_run : int
            If not None, indicates how many multiple runs needs to be done
        quiet : bool
            Specify whether to print log to console or only to text file

        Returns
        -------
        return_value : dict
            Dictionary with the return value of the runner
        """
        def get_all_concrete_subclasses(class_name):
            csc = set()  # concrete subclasses
            if not inspect.isabstract(class_name):
                csc.add(class_name)
            for c in class_name.__subclasses__():
                csc = csc.union(get_all_concrete_subclasses(c))
            return csc

        # Set up logging
        # Don't use args.output_folder as that breaks when using SigOpt
        unpacked_args = {'ignoregit': ignoregit, 'runner_class': runner_class, 'multi_run': multi_run, 'quiet': quiet}
        current_log_folder = cls._set_up_logging(parser=RunMe.parser, quiet=quiet, args_dict={**kwargs, **unpacked_args},
                                                 **kwargs)

        # Copy the code into the output folder
        cls._copy_code(output_folder=current_log_folder)

        # Check Git status to verify all local changes have been committed
        if ignoregit:
            logging.warning('Git status is ignored!')
        else:
            cls._verify_git_status(current_log_folder)

        # Set up execution environment. Specify CUDA_VISIBLE_DEVICES and seeds
        cls._set_up_env(**kwargs)
        kwargs["device"] = torch.device('cuda' if torch.cuda.is_available() else "cpu")

        # Find all subclasses of AbstractRunner and BaseRunner and select the chosen one among them based on -rc
        sub_classes = get_all_concrete_subclasses(AbstractRunner)
        runner_class = [c for c in sub_classes if to_capital_camel_case(runner_class).lower() == c.__name__.lower()]
        assert len(runner_class) == 1
        runner_class = runner_class[0]
        # TODO: make this more elegant
        # repack the runner_class with the reference for the actual runner, not as a string
        unpacked_args['runner_class'] = runner_class

        logging.warning(f'Current working directory is: {os.getcwd()}')

        # Run the actual experiment
        start_time = time.time()
        if multi_run is not None:
            return_value = cls._multi_run(current_log_folder=current_log_folder, **unpacked_args, **kwargs)
        else:
            try:
                return_value = runner_class().single_run(current_log_folder=current_log_folder, **unpacked_args, **kwargs)
            except Exception as exp:
                return_value = cls._log_failure(exp, **kwargs)
                TBWriter().add_scalar(tag='test/accuracy', scalar_value=return_value['test'])
            finally:
                # Free logging resources
                logging.shutdown()
                logging.getLogger().handlers = []
                TBWriter().close()
        logging.info(f'Time taken: {datetime.timedelta(seconds=time.time() - start_time)}')
        print('Execution done! (Log files at {} )'.format(current_log_folder))
        return return_value

    @classmethod
    def _inference_execute(cls, runner_class, **kwargs):
        """Run a lightweight version of the execute with no logging and extra stuff

        ***NOTE***
            TBWriter() will NOT be initialized in this mode!!
            Logging will NOT be available
            The environment (CUDA devices and the link) is not setup (GUST takes care of it)

        Parameters
        ----------
            Specify which is the runner class to select

        Returns
        -------
        payload : dict
            Dictionary with the payload to return after inference
        """
        def get_all_concrete_subclasses(class_name):
            csc = set()  # concrete subclasses
            if not inspect.isabstract(class_name):
                csc.add(class_name)
            for c in class_name.__subclasses__():
                csc = csc.union(get_all_concrete_subclasses(c))
            return csc

        # Set up execution environment. Specify CUDA_VISIBLE_DEVICES and seeds
        cls._set_up_env(**kwargs)

        # Find all subclasses of AbstractRunner and BaseRunner and select the chosen one among them based on -rc
        sub_classes = get_all_concrete_subclasses(AbstractRunner)
        runner_class = [c for c in sub_classes if to_capital_camel_case(runner_class).lower() == c.__name__.lower()]
        assert len(runner_class) == 1
        runner_class = runner_class[0]

        # Run the actual experiment
        start_time = time.time()
        return_value = runner_class().single_run(**kwargs)
        print(f'Payload (RunMe.py): {return_value}')
        print(f'Time taken: {(time.time() - start_time) * 1000:.0f}ms')
        return return_value

    @classmethod
    def _multi_run(cls, runner_class, current_log_folder, multi_run, epochs, **kwargs):
        """
        Run multiple times an experiment and aggregates the results.
        This is particularly useful to counter effects of randomness.

        Here multiple runs with same parameters are executed and the results averaged.
        Additionally "variance shaded plots" gets to be generated and are visible not only
        on FS but also on tensorboard under 'IMAGES'.

        Parameters
        ----------
        runner_class : String
            This is necessary to know on which class should we run the experiments.  Default is runner.image_classification.image_classification
        current_log_folder : String
            Path to the output folder. Required for saving the raw data of the plots
            generated by the multi-run routine.
        multi_run : int
            If not None, indicates how many multiple runs needs to be done
        epochs : int
            Number of epochs for the training. Used for the shaded plots.

        Returns
        -------
        train_scores : ndarray[float] of size (n, `epochs`)
        val_scores : ndarray[float] of size (n, `epochs`+1)
        test_score : ndarray[float] of size (n)
            Train, Val and Test results for each run (n) and epoch
        """

        # Instantiate the scores tables which will stores the results.
        train_all = np.zeros((multi_run, epochs))
        val_all = np.zeros((multi_run, epochs + 1))
        test_all = np.zeros(multi_run)

        # As many times as runs
        for i in range(multi_run):
            logging.info('Multi-Run: {} of {}'.format(i + 1, multi_run))
<<<<<<< HEAD
            try:
                return_value = runner_class().single_run(
                    run=i,
                    current_log_folder=current_log_folder,
                    multi_run=multi_run,
                    epochs=epochs,
                    **kwargs
                )
            except Exception as exp:
                return_value = cls._log_failure(exp, epochs)

            train_all[i, :], val_all[i, :], test_all[i] = (return_value['train'], return_value['val'], return_value['test'])

            # Generate and add to TB the shaded plot for train
            train_curve = plot_mean_std(arr=train_all[:i + 1],
=======
            return_value = runner_class().single_run(run=i,
                                                    current_log_folder=current_log_folder,
                                                    multi_run=multi_run,
                                                    epochs=epochs,
                                                    **kwargs)
            train_scores[i, :], val_scores[i, :], test_scores[i] = (return_value['train'], return_value['val'], return_value['test'])


            # Generate and add to tensorboard the shaded plot for train
            train_curve = plot_mean_std(arr=train_scores[:i + 1],
>>>>>>> 51c55d91
                                        suptitle='Multi-Run: Train',
                                        title='Runs: {}'.format(i + 1),
                                        xlabel='Epoch', ylabel='Score',
                                        ylim=100.0)
            TBWriter().save_image(tag='train_curve', image=train_curve, global_step=i)
            logging.info('Generated mean-variance plot for train')

            # Generate and add to TB the shaded plot for va
            val_curve = plot_mean_std(x=(np.arange(epochs + 1) - 1),
                                      arr=np.roll(val_all[:i + 1], axis=1, shift=1),
                                      suptitle='Multi-Run: Val',
                                      title='Runs: {}'.format(i + 1),
                                      xlabel='Epoch', ylabel='Score',
                                      ylim=100.0)
            TBWriter().save_image(tag='val_curve', image=val_curve, global_step=i)
            logging.info('Generated mean-variance plot for val')

        # Log results on disk
<<<<<<< HEAD
        np.save(os.path.join(current_log_folder, 'train_values.npy'), train_all)
        np.save(os.path.join(current_log_folder, 'val_values.npy'), val_all)
        logging.info('Multi-run values for test-mean:{} test-std: {}'.format(np.mean(test_all), np.std(test_all)))
        # Log results on TB
        TBWriter().add_scalar(tag='test/accuracy', scalar_value=np.mean(test_all))
        TBWriter().add_scalar(tag='test/accuracy_std', scalar_value=np.std(test_all))
=======
        np.save(os.path.join(current_log_folder, 'train_values.npy'), train_scores)
        np.save(os.path.join(current_log_folder, 'val_values.npy'), val_scores)
        logging.info('Multi-run values for test-mean:{} test-std: {}'.format(np.mean(test_scores), np.std(test_scores)))
        s = f'mean: {np.mean(test_scores)}\n\nstd: {np.std(test_scores)}'
        TBWriter().add_text(tag='Performance average and std over {} runs\n'.format(multi_run),
                            text_string=s)
>>>>>>> 51c55d91

        return {'train': train_all, 'val': val_all, 'test': test_all}

    @classmethod
    def _log_failure(cls, exp, epochs, **kwargs):
        logging.error('Unhandled error: %s' % repr(exp))
        logging.error(traceback.format_exc())
        logging.error('Execution finished with errors :(')
        # Experimental return value to be resilient in case of error while being in a SigOpt optimization
        return {'train': np.ones(epochs) * -2, 'val': np.ones(epochs + 1) * -2, 'test': -2}

    ####################################################################################################################
    @classmethod
    def _parse_arguments(cls, args):
        """ Parse the command line arguments provided

        Parameters
        ----------
        args : str
            None, if set its a string which encloses the CLI arguments
            e.g. "--runner-class image_classification --output-folder log --dataset-folder datasets/MNIST"

        Returns
        -------
        args : dict
            Dictionary with the parsed arguments
        parser : ArgumentParser
            Parser used to process the arguments
        """
        def get_runner_class_options() -> dict:
            """Get all the classes which extend from AbstractRunner, located in any of the runner packages"""
            rdir = os.path.join(os.path.dirname(__file__), 'runner')
            packages_in_runner = [name for name in os.listdir(rdir) if os.path.isdir(os.path.join(rdir, name))]
            packages_in_runner.remove('base')
            if '__pycache__' in packages_in_runner:
                packages_in_runner.remove('__pycache__')
            return {n: c
                    for pkg in packages_in_runner
                    for n, c in inspect.getmembers(importlib.import_module('template.runner.' + pkg), inspect.isclass)
                    if issubclass(c, AbstractRunner) and not inspect.isabstract(c)}

        # Parse the runner-class to be used
        parser = argparse.ArgumentParser(
            formatter_class=argparse.ArgumentDefaultsHelpFormatter,
            description='Get Runner class')
        # List of possible custom runner class. A runner class is defined as a module in template.runner
        runner_class_options = get_runner_class_options()
        parser.add_argument('-rc', '--runner-class',
                            choices=runner_class_options.keys(),
                            required=True,
                            help='Select which runner class to use.')
        runner_class = parser.parse_known_args(args)[0].runner_class

        # Fetch the CLArguments for the specific runner class and parse the arguments or the base ones if none are specified
        package_name = inspect.getmodule(runner_class_options[runner_class]).__package__
        cla = [c for _, c in inspect.getmembers(importlib.import_module(package_name), inspect.isclass)
               if issubclass(c, BaseCLArguments)]
        if len(cla) == 0:
            # If no sub-classes are found use the base implementation
            cla = getattr(sys.modules["template.runner.base.base_CL_arguments"], 'BaseCLArguments')
        elif len(cla) == 1:
            # One sub-class found, all good, pick it
            cla = cla[0]
        else:
            # Multiple sub-classes found. Invalid situation. Abort
            print('Multiple sub-classes of BaseCLArguments found in package: {}.'
                  'There must be only one. Exiting'.format('template.runner.'+runner_class))
            raise SystemExit
        args, parser = cla().parse_arguments(args)

        # Inject the runner-class for compatibility
        vars(args)['runner_class'] = runner_class

        return args, parser

    @classmethod
    def _verify_git_status(cls, current_log_folder):
        local_changes = False
        try:
            output_directory = os.path.split(os.getcwd())[0]
            git_url = subprocess.check_output(["git", "config", "--get", "remote.origin.url"])
            git_branch = subprocess.check_output(["git", "rev-parse", "--abbrev-ref", "HEAD"])
            git_hash = subprocess.check_output(["git", "rev-parse", "--short", "HEAD"])
            git_status = str(subprocess.check_output(["git", "status"]))

            logging.debug('DeepV7 directory is:'.format(output_directory))
            logging.info('Git origin URL is: {}'.format(str(git_url)))
            logging.info('Current branch and hash are: {}  {}'.format(str(git_branch), str(git_hash)))
            local_changes = "nothing to commit" not in git_status and \
                            "working directory clean" not in git_status
            if local_changes:
                logging.warning('Running with an unclean working tree branch!')
        except Exception as exp:
            logging.warning('Git error: {}'.format(exp))
            local_changes = True
        finally:
            if local_changes:
                logging.error('Errors when acquiring git status. Use --ignoregit to still run.\n'
                              'This happens when the git folder has not been found on the file system\n'
                              'or when the code is not the same as the last version on the repository.\n'
                              'If you are running on a remote machine make sure to sync the .git folder as well.')
                logging.error('Finished with errors. (Log files at {} )'.format(current_log_folder))
                logging.shutdown()
                raise SystemExit

    @classmethod
    def _set_up_logging(
            cls,
            parser,
            experiment_name,
            output_folder,
            quiet,
            args_dict,
            debug,
            wandb_project,
            wandb_sweep,
            **kwargs
    ):
        """
        Set up a logger for the experiment

        Parameters
        ----------
        parser : parser
            The argument parser
        experiment_name : string
            Name of the experiment. If not specify, accepted from command line.
        output_folder : string
            Path to where all experiment logs are stored.
        quiet : bool
            Specify whether to print log to console or only to text file
        debug : bool
            Specify the logging level
        args_dict : dict
            Contains the entire argument dictionary specified via command line.
        debug : bool
            Flag for debugging level
        wandb_project : str
            Token for using the WandDB tool
        wandb_sweep : bool
            Flag for using wandb sweeps

        Returns
        -------
        log_folder : String
            The final logging folder tree
        """

        LOG_FILE = 'logs.txt'

        # Recover dataset name
        dataset = os.path.basename(os.path.normpath(kwargs['input_folder'])) if kwargs['input_folder'] is not None else ""

        """
        We extract the TRAIN parameters names (such as model_name, lr, ... ) from the parser directly.
        This is a somewhat risky operation because we access _private_variables of parsers classes.
        However, within our context this can be regarded as safe.
        Shall we be wrong, a quick fix is writing a list of possible parameters such as:

            train_param_list = ['model_name','lr', ...]

        and manually maintain it (boring!).

        Resources:
        https://stackoverflow.com/questions/31519997/is-it-possible-to-only-parse-one-argument-groups-parameters-with-argparse
        """

        # Fetch all non-default parameters
        non_default_parameters = []
        for group in parser._action_groups[2:]:
            if group.title not in ['GENERAL', 'DATA', 'WANDB']:
                for action in group._group_actions:
                    if (kwargs[action.dest] is not None) and (
                            kwargs[action.dest] != action.default) \
                            and action.dest != 'load_model' \
                            and action.dest != 'input_image':
                        non_default_parameters.append(str(action.dest) + "=" + str(kwargs[action.dest]))

        # Build up final logging folder tree with the non-default training parameters
        log_folder = os.path.join(*[output_folder, experiment_name, dataset, *non_default_parameters,
                                    '{}'.format(time.strftime('%d-%m-%y-%Hh-%Mm-%Ss'))])
        # Remove spaces and weird char for a path (there could be some in the args values)
        log_folder = log_folder.replace(' ', '').replace(',', '_')
        if not os.path.exists(log_folder):
            os.makedirs(log_folder)

        # Setup logging
        root = logging.getLogger()
        log_level = logging.DEBUG if debug else logging.INFO
        root.setLevel(log_level)
        log_format = "[%(asctime)s] [%(levelname)8s] --- %(message)s (%(filename)s:%(lineno)s)"
        date_format = '%Y-%m-%d %H:%M:%S'

        if os.isatty(2):
            cformat = '%(log_color)s' + log_format
            formatter = colorlog.ColoredFormatter(cformat, date_format,
                                                  log_colors={
                                                      'DEBUG': 'cyan',
                                                      'INFO': 'white',
                                                      'WARNING': 'yellow',
                                                      'ERROR': 'red',
                                                      'CRITICAL': 'red,bg_white',
                                                  })
        else:
            formatter = logging.Formatter(log_format, date_format)

        if not quiet:
            ch = logging.StreamHandler()
            ch.setFormatter(formatter)
            root.addHandler(ch)

        fh = logging.FileHandler(os.path.join(log_folder, LOG_FILE))
        fh.setFormatter(logging.Formatter(log_format, date_format))
        root.addHandler(fh)

        logging.info('Setup logging. Log file: {}'.format(os.path.join(log_folder, LOG_FILE)))

        # Save args to logs_folder
        logging.info('Arguments saved to: {}'.format(os.path.join(log_folder, 'args.txt')))
        with open(os.path.join(log_folder, 'args.txt'), 'w') as f:
            f.write(json.dumps(args_dict))

        # Save all environment packages to logs_folder
        if 'CONDA_DEFAULT_ENV' in os.environ:
            environment_yml = os.path.join(log_folder, 'environment.yml')\
                .replace('[', '\[')\
                .replace(']', '\]')\
                .replace("'", "\\'")
            current_environment = os.environ['CONDA_DEFAULT_ENV']
            subprocess.call(f'conda env export -n {current_environment} -f {environment_yml} --no-builds', shell=True)
        else:
            logging.info('Could not export environment file (probably you run it with an IDE).')

        if wandb_project is not None and not wandb_sweep:
            import wandb
            wandb.init(project=wandb_project, name=experiment_name, config=args_dict, reinit=True)

        # Define Tensorboard SummaryWriter
        logging.info('Initialize Tensorboard SummaryWriter')
        TBWriter().init(log_dir=log_folder, wandb_project=wandb_project)

        # Add all parameters to Tensorboard
        TBWriter().add_text(tag='Args', text_string=json.dumps(args_dict))

        return log_folder

    @classmethod
    def _copy_code(cls, output_folder):
        """
        Makes a tar file with DeepDIVA that exists during runtime.

        Parameters
        ----------
        output_folder : str
            Path to output directory

        Returns
        -------
            None
        """
        # All file extensions to be saved by copy-code.
        FILE_TYPES = ['.sh', '.py', '.yml', '.json', '.md', '.ipynb']

        # Get Gale root
        cwd = os.getcwd()
<<<<<<< HEAD
        gale_root = os.path.join(cwd.split('gale')[0], 'gale')
=======
        dd_root = os.path.join(cwd.split('gale')[0], 'gale')
>>>>>>> 51c55d91

        files = get_all_files_in_folders_and_subfolders(gale_root)

        # Get all files types in Gale as specified in FILE_TYPES
        code_files = [item for item in files if item.endswith(tuple(FILE_TYPES))]

        tmp_dir = tempfile.mkdtemp()

        for item in code_files:
            dest = os.path.join(tmp_dir, 'gale', item.split('gale')[1][1:])
            if not os.path.exists(os.path.dirname(dest)):
                os.makedirs(os.path.dirname(dest))
            shutil.copy(item, dest)

        # TODO: make it save a zipfile instead of a tarfile.
<<<<<<< HEAD
        with tarfile.open(os.path.join(output_folder, 'Gale.tar.gz'), 'w:gz') as tar:
            tar.add(tmp_dir, arcname='Gale')
=======
        with tarfile.open(os.path.join(output_folder, 'gale.tar.gz'), 'w:gz') as tar:
            tar.add(tmp_dir, arcname='gale')
>>>>>>> 51c55d91

        # Clean up all temporary files
        shutil.rmtree(tmp_dir)

    @classmethod
    def _set_up_env(cls, gpu_id=None, seed=None, multi_run=None, no_cuda=None, **kwargs):
        """
        Set up the execution environment.

        Parameters
        ----------
        gpu_id : string
            Specify the GPUs to be used
        seed :    int
            Seed all possible seeds for deterministic run
        multi_run : int
            Number of runs over the same code to produce mean-variance graph.
        no_cuda : bool
            Specify whether to use the GPU or not

        Returns
        -------
            None
        """
        # Set visible GPUs
        if gpu_id is not None:
            os.environ['CUDA_VISIBLE_DEVICES'] = ','.join([str(id) for id in gpu_id])

        # Check if GPU's are available
        gpu_available = torch.cuda.is_available()
        if not gpu_available and not no_cuda:
            logging.warning('There are no GPUs available on this system, or your NVIDIA drivers are outdated.')
            logging.warning('Switch to CPU only computation using --no-cuda.')
            raise SystemExit

        # Seed the random
        if seed is None:
            # If seed is not specified by user, select a random value for the seed and then log it.
            seed = np.random.randint(2 ** 32 - 1, )
            logging.info('Randomly chosen seed is: {}'.format(seed))
        else:
            try:
                assert multi_run is None
            except Exception:
                logging.error('Arguments for seed AND multi-run should not be active at the same time!')
                raise SystemExit

            # Disable CuDNN only if seed is specified by user. Otherwise we can assume that the user does not want to
            # sacrifice speed for deterministic behaviour.
            # TODO: Check if setting torch.backends.cudnn.deterministic=True will ensure deterministic behavior.
            # Initial tests show torch.backends.cudnn.deterministic=True does not work correctly.
            if not no_cuda:
                torch.backends.cudnn.enabled = False

        # Python
        random.seed(seed)

        # Numpy random
        np.random.seed(seed)

        # Torch random
        torch.manual_seed(seed)
        if not no_cuda:
            torch.cuda.manual_seed_all(seed)


########################################################################################################################
if __name__ == "__main__":
    RunMe().start()<|MERGE_RESOLUTION|>--- conflicted
+++ resolved
@@ -22,11 +22,8 @@
 import tempfile
 import time
 import traceback
-<<<<<<< HEAD
 from itertools import count
-=======
 from pathlib import Path
->>>>>>> 51c55d91
 
 import colorlog
 import numpy as np
@@ -476,7 +473,6 @@
         # As many times as runs
         for i in range(multi_run):
             logging.info('Multi-Run: {} of {}'.format(i + 1, multi_run))
-<<<<<<< HEAD
             try:
                 return_value = runner_class().single_run(
                     run=i,
@@ -492,18 +488,6 @@
 
             # Generate and add to TB the shaded plot for train
             train_curve = plot_mean_std(arr=train_all[:i + 1],
-=======
-            return_value = runner_class().single_run(run=i,
-                                                    current_log_folder=current_log_folder,
-                                                    multi_run=multi_run,
-                                                    epochs=epochs,
-                                                    **kwargs)
-            train_scores[i, :], val_scores[i, :], test_scores[i] = (return_value['train'], return_value['val'], return_value['test'])
-
-
-            # Generate and add to tensorboard the shaded plot for train
-            train_curve = plot_mean_std(arr=train_scores[:i + 1],
->>>>>>> 51c55d91
                                         suptitle='Multi-Run: Train',
                                         title='Runs: {}'.format(i + 1),
                                         xlabel='Epoch', ylabel='Score',
@@ -522,21 +506,13 @@
             logging.info('Generated mean-variance plot for val')
 
         # Log results on disk
-<<<<<<< HEAD
         np.save(os.path.join(current_log_folder, 'train_values.npy'), train_all)
         np.save(os.path.join(current_log_folder, 'val_values.npy'), val_all)
         logging.info('Multi-run values for test-mean:{} test-std: {}'.format(np.mean(test_all), np.std(test_all)))
         # Log results on TB
         TBWriter().add_scalar(tag='test/accuracy', scalar_value=np.mean(test_all))
         TBWriter().add_scalar(tag='test/accuracy_std', scalar_value=np.std(test_all))
-=======
-        np.save(os.path.join(current_log_folder, 'train_values.npy'), train_scores)
-        np.save(os.path.join(current_log_folder, 'val_values.npy'), val_scores)
-        logging.info('Multi-run values for test-mean:{} test-std: {}'.format(np.mean(test_scores), np.std(test_scores)))
-        s = f'mean: {np.mean(test_scores)}\n\nstd: {np.std(test_scores)}'
-        TBWriter().add_text(tag='Performance average and std over {} runs\n'.format(multi_run),
-                            text_string=s)
->>>>>>> 51c55d91
+
 
         return {'train': train_all, 'val': val_all, 'test': test_all}
 
@@ -802,11 +778,7 @@
 
         # Get Gale root
         cwd = os.getcwd()
-<<<<<<< HEAD
         gale_root = os.path.join(cwd.split('gale')[0], 'gale')
-=======
-        dd_root = os.path.join(cwd.split('gale')[0], 'gale')
->>>>>>> 51c55d91
 
         files = get_all_files_in_folders_and_subfolders(gale_root)
 
@@ -822,13 +794,9 @@
             shutil.copy(item, dest)
 
         # TODO: make it save a zipfile instead of a tarfile.
-<<<<<<< HEAD
         with tarfile.open(os.path.join(output_folder, 'Gale.tar.gz'), 'w:gz') as tar:
             tar.add(tmp_dir, arcname='Gale')
-=======
-        with tarfile.open(os.path.join(output_folder, 'gale.tar.gz'), 'w:gz') as tar:
-            tar.add(tmp_dir, arcname='gale')
->>>>>>> 51c55d91
+
 
         # Clean up all temporary files
         shutil.rmtree(tmp_dir)
