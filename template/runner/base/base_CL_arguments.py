# Utils
import argparse
import json

# Torch
import torch

# DeepDIVA
import models


class BaseCLArguments:

    def __init__(self):
        # Create parser
        self.parser = argparse.ArgumentParser(formatter_class=argparse.ArgumentDefaultsHelpFormatter,
                                              description='Template for training a network on a dataset')
        # Add all options
        self._general_parameters()
        self._sigopt_options()
        self._darwin_options()
        self._data_options()
        self._training_options()
        self._optimizer_options()
        self._criterion_options()
        self._system_options()
        self._inference_parameters()

    def parse_arguments(self, args=None):
        """ Parse the command line arguments provided

        Parameters
        ----------
        args : str
            None, if set its a string which encloses the CLI arguments
            e.g. "--runner-class image_classification --output-folder log --dataset-folder datasets/MNIST"

        Returns
        -------
        args : dict
            Dictionary with the parsed arguments
        parser : ArgumentParser
            Parser used to process the arguments
        """
        # Parse argument
        args = self.parser.parse_args(args)

        # If experiment name is not set, ask for one
        if args.experiment_name is None:
            args.experiment_name = input("Please enter an experiment name:")

        return args, self.parser

    def _general_parameters(self):
        """ General options """
        parser_general = self.parser.add_argument_group('GENERAL', 'General Options')
        parser_general.add_argument('-rc', '--runner-class')  # Do not remove! See RunMe()._parse_arguments()
        parser_general.add_argument('--experiment-name',
                                    type=str,
                                    default=None,
                                    help='provide a meaningful and descriptive name to this run')
        parser_general.add_argument('--input-folder',
                                    type=str,
                                    help='location of the dataset on the machine e.g root/data',
                                    required=False)
        parser_general.add_argument('--input-image',
                                    help='an image to process, encoded in base64',
                                    required=False)
        parser_general.add_argument('--output-folder',
                                    type=str,
                                    default='./output/',
                                    help='where to save all output files.', )
        parser_general.add_argument('--quiet',
                                    default=False,
                                    action='store_true',
                                    help='Do not print to stdout (log only).')
        parser_general.add_argument('--debug',
                                    default=False,
                                    action='store_true',
                                    help='log debug level messages')
        parser_general.add_argument('--multi-run',
                                    type=int,
                                    default=None,
                                    help='run main N times with different random seeds')
        parser_general.add_argument('--ignoregit',
                                    action='store_true',
                                    help='Run irrespective of git status.')
        parser_general.add_argument('--seed',
                                    type=int,
                                    default=None,
                                    help='random seed')
        parser_general.add_argument('--test-only',
                                    default=False,
                                    action='store_true',
                                    help='Skips the training phase.')
        parser_general.add_argument('--visualize-results',
                                    action='store_true',
                                    help='Generates qualitative results from the validation set.')

    def _sigopt_options(self):
        """ SigOpt options"""

        parser_sigopt = self.parser.add_argument_group('GENERAL', 'General Options')
        parser_sigopt.add_argument('--sig-opt',
                                   type=str,
                                   default=None,
                                   help='path to a JSON file containing sig_opt variables and sig_opt bounds.')
        parser_sigopt.add_argument('--sig-opt-token',
                                   type=str,
                                   default=None,
                                   help='place your SigOpt API token here.')
        parser_sigopt.add_argument('--sig-opt-runs',
                                   type=int,
                                   default=100,
                                   help='number of updates of SigOpt required')
        parser_sigopt.add_argument('--sig-opt-project',
                                   type=str,
                                   default=None,
                                   help='place your SigOpt project name ere.')

    def _darwin_options(self):
        """ SigOpt options"""

        parser_darwin = self.parser.add_argument_group('GENERAL', 'General Options')
        parser_darwin.add_argument('--darwin-dataset',
                                   default=False,
                                   action='store_true',
                                   help='flag for using the darwin_dataset.py dataset')
        parser_darwin.add_argument('--split-folder',
                                   type=str,
                                   default="split_v10_t20_s42",
                                   help='path to the folder containing the split txt files',
                                   required=False)
        parser_darwin.add_argument('--split-type',
                                   type=str,
                                   choices=['random', 'stratified_tag', 'stratified_polygon'],
                                   default=None,
                                   help='type of the split txt file to choose',
                                   required=False)
        parser_darwin.add_argument("--data",
                                   default='{}',
                                   type=json.loads,
                                   help="Darwin input data. Used at inference time.", )

    def _system_options(self):
        """ System options """
        parser_system = self.parser.add_argument_group('SYS', 'System Options')
        parser_system.add_argument('--gpu-id',
                                   type=int, nargs='*',
                                   default=None,
                                   help='which GPUs to use for training (use all by default)')
        parser_system.add_argument('--no-cuda',
                                   action='store_true',
                                   default=False,
                                   help='run on CPU')
        parser_system.add_argument('--device',
                                   default='cuda',
                                   help='selects device')
        parser_system.add_argument('--log-interval',
                                   type=int,
                                   default=10,
                                   help='print loss/accuracy every N batches')
        parser_system.add_argument('-j', '--workers',
                                   type=int,
                                   default=4,
                                   help='workers used for train/val loaders')

    def _data_options(self):
        """ Defines all parameters relative to the data. """
        parser_data = self.parser.add_argument_group('DATA', 'Dataset Options')
        parser_data.add_argument('--inmem',
                                 default=False,
                                 action='store_true',
                                 help='attempt to load the entire image dataset in memory')
        parser_data.add_argument("--darwin-splits",
                                 default=[70.0, 10.0, 20.0],
                                 type=float,
                                 nargs=3,
                                 help="specify the % of the train/val/test split. Use as --darwin-splits float float float", )
        parser_data.add_argument('--disable-databalancing',
                                 default=False,
                                 action='store_true',
                                 help='Suppress data balancing')
        parser_data.add_argument('--disable-dataset-integrity',
                                 default=False,
                                 action='store_true',
                                 help='Suppress the dataset integrity verification')
        parser_data.add_argument('--enable-deep-dataset-integrity',
                                 default=False,
                                 action='store_true',
                                 help='enable the deep dataset integrity verification')

    def _training_options(self):
        """ Training options """
        # List of possible custom models already implemented
        # NOTE: If a model is missing and you get a argument parser error: check in the init file of models if its there!
        model_options = [name for name in models.__dict__ if callable(models.__dict__[name])]

        parser_train = self.parser.add_argument_group('TRAIN', 'Training Options')
        parser_train.add_argument('--model-name',
                                  type=str,
                                  choices=model_options,
                                  help='which model to use for training')
        parser_train.add_argument('-b', '--batch-size',
                                  dest='batch_size',
                                  type=int,
                                  default=64,
                                  help='input batch size for training')
        parser_train.add_argument('--epochs',
                                  type=int,
                                  default=5,
                                  help='how many epochs to train')
        parser_train.add_argument('--pretrained',
                                  action='store_true',
                                  default=False,
                                  help='use pretrained model. (Not applicable for all models)')
        parser_train.add_argument('--load-model',
                                  type=str,
                                  default=None,
                                  help='path to latest checkpoint or'
                                       'use pre-trained models from the modelzoo')
        parser_train.add_argument('--resume',
                                  type=str,
                                  default=None,
                                  help='path to latest checkpoint')
        parser_train.add_argument('--start-epoch',
                                  type=int,
                                  metavar='N',
                                  default=0,
                                  help='manual epoch number (useful on restarts)')
        parser_train.add_argument('--validation-interval',
                                  type=int,
                                  default=1,
                                  help='run evaluation on validation set every N epochs')
        parser_train.add_argument('--checkpoint-all-epochs',
                                  action='store_true',
                                  default=False,
                                  help='make a checkpoint after every epoch')

    def _optimizer_options(self):
        """ Options specific for optimizers """
        # List of possible optimizers already implemented in PyTorch
        optimizer_options = [name for name in torch.optim.__dict__ if callable(torch.optim.__dict__[name])]
<<<<<<< HEAD
        lrscheduler_options = [name for name in torch.optim.lr_scheduler.__dict__ if
                               callable(torch.optim.lr_scheduler.__dict__[name])]
        parser_optimizer = parser.add_argument_group('OPTIMIZER', 'Optimizer Options')
=======
        lrscheduler_options = [name for name in torch.optim.lr_scheduler.__dict__ if callable(torch.optim.lr_scheduler.__dict__[name])]
        parser_optimizer = self.parser.add_argument_group('OPTIMIZER', 'Optimizer Options')
>>>>>>> 13ef41ab

        parser_optimizer.add_argument('--optimizer-name',
                                      choices=optimizer_options,
                                      default='SGD',
                                      help='optimizer to be used for training')
        parser_optimizer.add_argument('--momentum',
                                      type=float,
                                      default=0.9,
                                      help='momentum (parameter for the optimizer)')
        parser_optimizer.add_argument('--dampening',
                                      type=float,
                                      default=0,
                                      help='dampening (parameter for the SGD)')
        parser_optimizer.add_argument('--wd', '--weight-decay',
                                      type=float,
                                      dest='weight_decay',
                                      default=0,
                                      help='weight_decay coefficient, also known as L2 regularization')
        parser_optimizer.add_argument('--lr',
                                      type=float,
                                      default=0.001,
                                      help='learning rate to be used for training')
        parser_optimizer.add_argument('--epoch-lrscheduler-name',
                                      choices=lrscheduler_options,
                                      default=[],
                                      nargs='+',
                                      help='learning rate schedulers to be called after every epoch')
        parser_optimizer.add_argument('--batch-lrscheduler-name',
                                      choices=lrscheduler_options,
                                      default=[],
                                      nargs='+',
                                      help='learning rate schedulers to be called after every batch')
        parser_optimizer.add_argument('--base-lr',
                                      type=float,
                                      help='parameter for torch.optim.lr_scheduler.CyclicLR scheduler')
        parser_optimizer.add_argument('--max-lr',
                                      type=float,
                                      help='parameter for torch.optim.lr_scheduler.CyclicLR scheduler')
        parser_optimizer.add_argument('--step-size',
                                      type=int,
                                      help='decrease lr every step-size epochs')
        parser_optimizer.add_argument('--milestones',
                                      type=int, nargs='+',
                                      help='decrease lr every at each given milestone epoch')
        parser_optimizer.add_argument('--gamma',
                                      type=float,
                                      default=0.1,
                                      help='decrease lr by a factor of lr-gamma')

    def _criterion_options(self):
        """ Options specific for optimizers """
        parser_optimizer = self.parser.add_argument_group('CRITERION', 'Criterion Options')
        parser_optimizer.add_argument('--criterion-name',
                                      default='CrossEntropyLoss',
                                      help='criterion to be used for training')

    def _inference_parameters(self):
        """ General options """
        parser_inference = self.parser.add_argument_group('INFERENCE', 'Inference Options')
        parser_inference.add_argument('--pre-load',
                                      default=False,
                                      action='store_true',
                                      help='Use this to only load the model')
        parser_inference.add_argument('--inference',
                                      default=False,
                                      action='store_true',
                                      help='flag for calling the fast (and lightweight) methods of calling execute')
<|MERGE_RESOLUTION|>--- conflicted
+++ resolved
@@ -241,14 +241,8 @@
         """ Options specific for optimizers """
         # List of possible optimizers already implemented in PyTorch
         optimizer_options = [name for name in torch.optim.__dict__ if callable(torch.optim.__dict__[name])]
-<<<<<<< HEAD
-        lrscheduler_options = [name for name in torch.optim.lr_scheduler.__dict__ if
-                               callable(torch.optim.lr_scheduler.__dict__[name])]
-        parser_optimizer = parser.add_argument_group('OPTIMIZER', 'Optimizer Options')
-=======
         lrscheduler_options = [name for name in torch.optim.lr_scheduler.__dict__ if callable(torch.optim.lr_scheduler.__dict__[name])]
         parser_optimizer = self.parser.add_argument_group('OPTIMIZER', 'Optimizer Options')
->>>>>>> 13ef41ab
 
         parser_optimizer.add_argument('--optimizer-name',
                                       choices=optimizer_options,
