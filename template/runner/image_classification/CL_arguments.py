import argparse

from init import advanced_init
from template.runner.base import BaseCLArguments


class CLArguments(BaseCLArguments):

    def __init__(self):
        super().__init__()

        # Add all options
        self._init_options()
        self._transform_options()

    def parse_arguments(self, args=None):
        args, self.parser = super().parse_arguments(args)

        # Set default value for --split-type in _darwin_options()
        if args.split_type is None:
            args.split_type = "stratified_tag"

<<<<<<< HEAD
        # Inject wisdom for default parameters based on the init function
        init_function = args.init_function
        if init_function == "randisco":  # x x x 1 1 0
            args.lin_normalize = 1
            args.lin_standardize = 1

        if init_function is "pure_lda":  # 0 1 1 1 0 0
            args.conv_standardize = 1
            args.conv_scale = 1
            args.lin_normalize = 1

        if init_function == "pure_pca":  # 1 1 1 x x x
            args.conv_normalize = 1
            args.conv_standardize = 1
            args.conv_scale = 1

        if init_function == "pcdisc":  # 1 1 1 1 1 1
            args.conv_normalize = 1
            args.conv_standardize = 1
            args.conv_scale = 1
            args.lin_normalize = 1
            args.lin_standardize = 1
            args.lin_scale = 1

        if init_function == "lpca":  # 0 0 1 1 0 0
            args.conv_scale = 1
            args.lin_normalize = 1

        if init_function == "sbgatto":
            args.conv_standardize = 1
            args.conv_scale = 1
=======
        # IF LSUV IS OFF > Inject wisdom for default parameters based on the init function
        if args.lsuv == 0:
            init_function = args.init_function
            if init_function == "randisco":    # x x x - 0 0 0 - 0 1 0  (lin 110 if no retrain)
                args.retrain_standardize = 1

            if init_function is "pure_lda":    # 0 1 1 - 1 0 0
                args.conv_standardize = 1
                args.conv_scale = 1
                args.lin_normalize = 1
                args.retrain_standardize = 1

            if init_function == "pure_pca":    # 1 1 1 - x x x
                args.conv_normalize = 1
                args.conv_standardize = 1
                args.conv_scale = 1
                args.retrain_standardize = 1

            if init_function == "pcdisc":      # 1 1 1 - 1 1 1
                args.conv_normalize = 1
                args.conv_standardize = 1
                args.conv_scale = 1
                args.lin_normalize = 1
                args.lin_standardize = 1
                args.lin_scale = 1
                args.retrain_standardize = 1

            if init_function == "lpca":        # 0 0 1 - 1 0 0
                args.conv_scale = 1
                args.lin_normalize = 1

            if init_function == "greedya":      # 1 1 1 - 1 1 1
                args.conv_normalize = 1
                args.conv_standardize = 1
                args.conv_scale = 1
                args.lin_normalize = 1
                args.lin_standardize = 1
                args.lin_scale = 1
                args.retrain_standardize = 1
>>>>>>> 07a3aa50

        return args, self.parser

    def str2bool(self, v):
        if isinstance(v, bool):
            return v
        if v.lower() in ('yes', 'true', 't', 'y', '1'):
            return True
        elif v.lower() in ('no', 'false', 'f', 'n', '0'):
            return False
        else:
            raise argparse.ArgumentTypeError('Boolean value expected.')

    def _transform_options(self):
        """ Chinko options """

        parser_transform = self.parser.add_argument_group('TRANSFORMS', 'Transforms Options')
        parser_transform.add_argument("--random-resized-crop",
                                      default=False,
                                      action='store_true',
                                      help='Flag for using transforms.RandomResizedCrop()')
        parser_transform.add_argument("--random-horizontal-flip",
                                      default=False,
                                      action='store_true',
                                      help='Flag for using transforms.RandomHorizontalFlip()')
        parser_transform.add_argument("--color-jitter",
                                      default=None,
                                      type=float,
                                      nargs='+',
                                      help="Specify the brightness, contrast, saturation and hue of the color-jitter transform. "
                                           "Use as --color-jitter float float float float", )
        parser_transform.add_argument("--rotation",
                                      default=0,
                                      type=float,
                                      help="If present, specifies the random rotation degrees", )

    def _init_options(self):
        """
        Options specific for network initialization methods
        """
        init_options = [name for name in advanced_init.__dict__ if callable(advanced_init.__dict__[name])]

        parser_init = self.parser.add_argument_group('INIT', 'Init Options')

        parser_init.add_argument('--init',
                                 action='store_true',
                                 default=False,
                                 help='use advanced init methods such as LDA')
        parser_init.add_argument('--init-function',
                                 choices=init_options,
                                 help='which initialization function should be used.')
        parser_init.add_argument('--num-samples',
                                 type=int,
                                 help='number of samples to use to perform data-driven initialization')
        parser_init.add_argument('--patches-cap',
                                 type=int,
                                 default=15000,
                                 help='ratio of patch to extract from each sample for conv layers')
        parser_init.add_argument('--solver',
                                 type=str,
                                 choices=['svd', 'eigen'],
                                 default='svd',
                                 help='Which solver is going to be used for LDA operations')
        parser_init.add_argument('--activation-function',
                                 type=str,
                                 choices=['swish', 'softsign'],
                                 default='swish',
                                 help='Which activation function to use in the model for non-linearity')

        # Flags for normalizations
        parser_init.add_argument("--lsuv",
                                 type=int,
                                 default=0,
                                 help="Flag for using LSUV for scaling weights")

        parser_init.add_argument("--conv-normalize",
                                 type=int,
                                 default=0,
                                 help="Flag for normalizing conv weights")
        parser_init.add_argument("--conv-standardize",
                                 type=int,
                                 default=0,
                                 help="Flag for standardizing conv weights")
        parser_init.add_argument("--conv-scale",
                                 type=int,
                                 default=0,
                                 help="Flag for scaling conv weights")

        parser_init.add_argument("--lin-normalize",
                                 type=int,
                                 default=0,
                                 help="Flag for normalizing linear weights")
        parser_init.add_argument("--lin-standardize",
                                 type=int,
                                 default=0,
                                 help="Flag for standardizing linear weights")
        parser_init.add_argument("--lin-scale",
                                 type=int,
                                 default=0,
                                 help="Flag for normalizing linear weights")

        parser_init.add_argument("--retrain-normalize",
                                 type=int,
                                 default=0,
                                 help="Flag for normalizing retrain weights")
        parser_init.add_argument("--retrain-standardize",
                                 type=int,
                                 default=0,
                                 help="Flag for standardizing retrain weights")
        parser_init.add_argument("--retrain-scale",
                                 type=int,
                                 default=0,
                                 help="Flag for normalizing retrain weights")

        parser_init.add_argument("--trim-lda",
                                 type=self.str2bool,
                                 default="True",
                                 help="Flag for trimming lda samples on last layer")
        parser_init.add_argument('--sn-ratio',
                                 type=int,
                                 default=0,
                                 help='ratio of noise to be added on the conv weights')

        parser_init.add_argument("--retrain",
                                 type=self.str2bool,
                                 default="False",
                                 help="Flag for retraining the classifier")
        parser_init.add_argument('--retrain-wd',
                                 type=float,
                                 default=0.001,
                                 help="Weight decay for the last layer")
        parser_init.add_argument('--retrain-lr',
                                 type=float,
                                 default=0.01,
                                 help="Learning rate for the last layer")
        parser_init.add_argument('--retrain-epochs',
                                 type=int,
                                 default=20,
                                 help="Number of epochs for the last layer")<|MERGE_RESOLUTION|>--- conflicted
+++ resolved
@@ -2,7 +2,6 @@
 
 from init import advanced_init
 from template.runner.base import BaseCLArguments
-
 
 class CLArguments(BaseCLArguments):
 
@@ -20,39 +19,6 @@
         if args.split_type is None:
             args.split_type = "stratified_tag"
 
-<<<<<<< HEAD
-        # Inject wisdom for default parameters based on the init function
-        init_function = args.init_function
-        if init_function == "randisco":  # x x x 1 1 0
-            args.lin_normalize = 1
-            args.lin_standardize = 1
-
-        if init_function is "pure_lda":  # 0 1 1 1 0 0
-            args.conv_standardize = 1
-            args.conv_scale = 1
-            args.lin_normalize = 1
-
-        if init_function == "pure_pca":  # 1 1 1 x x x
-            args.conv_normalize = 1
-            args.conv_standardize = 1
-            args.conv_scale = 1
-
-        if init_function == "pcdisc":  # 1 1 1 1 1 1
-            args.conv_normalize = 1
-            args.conv_standardize = 1
-            args.conv_scale = 1
-            args.lin_normalize = 1
-            args.lin_standardize = 1
-            args.lin_scale = 1
-
-        if init_function == "lpca":  # 0 0 1 1 0 0
-            args.conv_scale = 1
-            args.lin_normalize = 1
-
-        if init_function == "sbgatto":
-            args.conv_standardize = 1
-            args.conv_scale = 1
-=======
         # IF LSUV IS OFF > Inject wisdom for default parameters based on the init function
         if args.lsuv == 0:
             init_function = args.init_function
@@ -92,7 +58,6 @@
                 args.lin_standardize = 1
                 args.lin_scale = 1
                 args.retrain_standardize = 1
->>>>>>> 07a3aa50
 
         return args, self.parser
 
@@ -129,6 +94,7 @@
                                       type=float,
                                       help="If present, specifies the random rotation degrees", )
 
+
     def _init_options(self):
         """
         Options specific for network initialization methods
