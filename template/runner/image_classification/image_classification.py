--- conflicted
+++ resolved
@@ -18,8 +18,6 @@
         """
         super().__init__()
         self.setup = ImageClassificationSetup()
-<<<<<<< HEAD
-
     ####################################################################################################################
     def prepare(self, init=False, **kwargs) -> dict:
         """See parent method for documentation
@@ -36,8 +34,6 @@
             init_model(model=d['model'], data_loader=d['train_loader'], **kwargs)
 
         return d
-=======
->>>>>>> 51c55d91
 
     ####################################################################################################################
     """
