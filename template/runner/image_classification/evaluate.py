# DeepDIVA
import logging
import traceback
import warnings

import numpy as np
from evaluation.metrics import accuracy
from util.metric_logger import MetricLogger
from util.TB_writer import TBWriter
from .train import ImageClassificationTrain

class ImageClassificationEvaluate(ImageClassificationTrain):

    @classmethod
    def start_of_the_epoch(cls, model, num_classes, **kwargs):
        """See parent method for documentation

        Extra-Parameters
        ----------
        model : torch.nn.module
            The network model being used.
        num_classes : int
            Number of classes in the dataset
        """
        model.eval()

        MetricLogger().add_scalar_meter(tag=cls.main_metric())
        MetricLogger().add_scalar_meter(tag='loss')
        MetricLogger().add_confusion_matrix_meter(tag='confusion_matrix', num_classes=num_classes)

    @classmethod
    def run_one_mini_batch(cls, model, criterion, input, target, **kwargs):
        """See parent method for documentation"""
        # Compute output
        output = model(input)

        # Unpack the target
        target = target['category_id']

        # Compute and record the loss
        loss = criterion(output, target)
        MetricLogger().update(key='loss', value=loss.item(), n=len(input))

        # Compute and record the accuracy
        acc = accuracy(output.data, target.data, topk=(1,))[0]
        MetricLogger().update(key='accuracy', value=acc[0], n=len(input))

        # Update the confusion matrix
        MetricLogger().update(key='confusion_matrix', p=np.argmax(output.data.cpu().numpy(), axis=1), t=target.cpu().numpy())

    @classmethod
    def end_of_the_epoch(cls, data_loader, epoch, logging_label, multi_run_label, current_log_folder, **kwargs):
        """See parent method for documentation

        Extra-Parameters
        ----------
        data_loader : torch.utils.data.DataLoader
            The dataloader of the current set.
        epoch : int
            Number of the epoch (for logging purposes).
        logging_label : string
            Label for logging purposes. Typically 'train', 'test' or 'valid'.
            It's prepended to the logging output path and messages.
        """
<<<<<<< HEAD
        # CURRENTLY DISABLED AS IT OCCUPIES A LOT OF SPACE ON DISK FOR NOTHING
        # # Make and log to TB the confusion matrix
        # try:
        #     cm = MetricLogger()['confusion_matrix'].make_heatmap(data_loader.dataset.classes)
        #     TBWriter().save_image(
        #         tag=logging_label + '/confusion_matrix', image=cm, global_step=epoch
        #     )
        # except Exception as exp:
        #     logging.error('Creation of the confusion matrix failed: %s' % repr(exp))
        #
        #     # Generate a classification report for each epoch
        # try:
        #     cr = MetricLogger()['confusion_matrix'].get_classification_report(data_loader.dataset.classes)
        #     TBWriter().add_text(
        #         tag='Classification Report for epoch {}\n'.format(epoch),
        #         text_string='\n' + cr,
        #         global_step=epoch
        #     )
        # except Exception as exp:
        #     logging.error('Creation of the classification report failed: %s' % repr(exp))
=======
        # Make and log to TB the confusion matrix
        cm = MetricLogger()['confusion_matrix'].make_heatmap(data_loader.dataset.classes)
        TBWriter().save_image(tag=logging_label + '/confusion_matrix'+multi_run_label, image=cm, global_step=epoch)

        # Generate a classification report for each epoch
        cr = MetricLogger()['confusion_matrix'].get_classification_report(data_loader.dataset.classes)
        multi_tag = ''
        if len(multi_run_label) > 0:
            multi_tag = ' and run {}'.format(multi_run_label)
        TBWriter().add_text(tag='Classification Report for epoch {}{}\n'.format(epoch, multi_tag),
                            text_string='\n' + cr,
                            global_step=epoch)

        # only during testing
        if current_log_folder:
            multi_tag = ''
            if len(multi_run_label) > 0:
                multi_tag = ' run{}'.format(multi_run_label)
            # save the clasification output as a csv
            MetricLogger()['classification_results{}'.format(multi_run_label)].save_csv(output_folder=current_log_folder, multi_run_label=multi_run_label)
            report = MetricLogger()['classification_results{}'.format(multi_run_label)].get_report()
            TBWriter().add_text(tag='Classification per test file {}\n'.format(multi_tag),
                            text_string='\n' + report)
>>>>>>> f4568015
<|MERGE_RESOLUTION|>--- conflicted
+++ resolved
@@ -62,7 +62,6 @@
             Label for logging purposes. Typically 'train', 'test' or 'valid'.
             It's prepended to the logging output path and messages.
         """
-<<<<<<< HEAD
         # CURRENTLY DISABLED AS IT OCCUPIES A LOT OF SPACE ON DISK FOR NOTHING
         # # Make and log to TB the confusion matrix
         # try:
@@ -83,7 +82,7 @@
         #     )
         # except Exception as exp:
         #     logging.error('Creation of the classification report failed: %s' % repr(exp))
-=======
+
         # Make and log to TB the confusion matrix
         cm = MetricLogger()['confusion_matrix'].make_heatmap(data_loader.dataset.classes)
         TBWriter().save_image(tag=logging_label + '/confusion_matrix'+multi_run_label, image=cm, global_step=epoch)
@@ -106,5 +105,4 @@
             MetricLogger()['classification_results{}'.format(multi_run_label)].save_csv(output_folder=current_log_folder, multi_run_label=multi_run_label)
             report = MetricLogger()['classification_results{}'.format(multi_run_label)].get_report()
             TBWriter().add_text(tag='Classification per test file {}\n'.format(multi_tag),
-                            text_string='\n' + report)
->>>>>>> f4568015
+                            text_string='\n' + report)