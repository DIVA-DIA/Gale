# Utils
import logging
import os
from multiprocessing import Pool

import numpy as np
# Torch related stuff
import torch
import torchvision.datasets as datasets
import torchvision.transforms as transforms
from PIL import Image


def compute_mean_std(input_folder, inmem, workers, **kwargs):
    """
    Computes mean and std of all images present at target folder.

    Parameters
    ----------
    input_folder : String (path)
        Path to the dataset folder (see above for details)
    inmem : Boolean
        Specifies whether is should be computed i nan online of offline fashion.
    workers : int
        Number of workers to use for the mean/std computation

    Returns
    -------
    mean : float
        Mean value of all pixels of the images in the input folder
    std : float
        Standard deviation of all pixels of the images in the input folder
    """
    # Sanity check on the folder
    if not os.path.isdir(input_folder):
        logging.error(f"Folder {input_folder} does not exist")
        raise FileNotFoundError

    # Load the dataset
    ds = datasets.ImageFolder(input_folder, transform=transforms.Compose([transforms.ToTensor()]))

    # Extract the actual file names and labels as entries
    file_names = np.asarray([item[0] for item in ds.imgs])

    # Compute mean and std
    mean, std = _cms_inmem(file_names) if inmem else _cms_online(file_names, workers)
    return mean, std


def _cms_online(file_names, workers):
    """
    Computes mean and image_classification deviation in an online fashion.
    This is useful when the dataset is too big to be allocated in memory.

    Parameters
    ----------
    file_names : List of String
        List of file names of the dataset
    workers : int
        Number of workers to use for the mean/std computation

    Returns
    -------
    mean : double
    std : double
    """
    logging.info('Begin computing the mean')

    # Set up a pool of workers
    pool = Pool(workers+1)

    # Online mean
    results = pool.map(_return_mean, file_names)
    mean_sum = np.sum(np.array(results), axis=0)

    # Divide by number of samples in train set
    mean = mean_sum / file_names.size

    logging.info('Finished computing the mean')
    logging.info('Begin computing the std')

    # Online image_classification deviation
    results = pool.starmap(_return_std, [[item, mean] for item in file_names])
    std_sum = np.sum(np.array([item[0] for item in results]), axis=0)
    total_pixel_count = np.sum(np.array([item[1] for item in results]))
    std = np.sqrt(std_sum / total_pixel_count)
    logging.info('Finished computing the std')

    # Shut down the pool
    pool.close()

    return mean, std


# Loads an image with OpenCV and returns the channel wise means of the image.
def _return_mean(image_path):
    img = np.array(Image.open(image_path).convert('RGB'))
    mean = np.array([np.mean(img[:, :, 0]), np.mean(img[:, :, 1]), np.mean(img[:, :, 2])]) / 255.0
    return mean


# Loads an image with OpenCV and returns the channel wise std of the image.
def _return_std(image_path, mean):
    img = np.array(Image.open(image_path).convert('RGB')) / 255.0
    m2 = np.square(np.array([img[:, :, 0] - mean[0], img[:, :, 1] - mean[1], img[:, :, 2] - mean[2]]))
    return np.sum(np.sum(m2, axis=1), 1), m2.size / 3.0


def _cms_inmem(file_names):
    """
    Computes mean and image_classification deviation in an offline fashion. This is possible only when the dataset can
    be allocated in memory.

    Parameters
    ----------
    file_names: List of String
        List of file names of the dataset
    Returns
    -------
    mean : double
    std : double
    """
    img = np.zeros([file_names.size] + list(np.array(Image.open(file_names[0]).convert('RGB')).shape))

    # Load all samples
    for i, sample in enumerate(file_names):
        img[i] = np.array(Image.open(sample).convert('RGB'))

    mean = np.array([np.mean(img[:, :, :, 0]), np.mean(img[:, :, :, 1]), np.mean(img[:, :, :, 2])]) / 255.0
    std = np.array([np.std(img[:, :, :, 0]), np.std(img[:, :, :, 1]), np.std(img[:, :, :, 2])]) / 255.0

    return mean, std


def get_class_weights(input_folder, workers, **kwargs):
    """
    Get the weights proportional to the inverse of their class frequencies.
    The vector sums up to 1

    Parameters
    ----------
    input_folder : String (path)
        Path to the dataset folder (see above for details)
    workers : int
        Number of workers to use for the mean/std computation

    Returns
    -------
    ndarray[double] of size (num_classes)
        The weights vector as a 1D array normalized (sum up to 1)
    """
    # Sanity check on the folder
    if not os.path.isdir(input_folder):
        logging.error(f"Folder {input_folder} does not exist")
        raise FileNotFoundError

    # Load the dataset
    ds = datasets.ImageFolder(input_folder, transform=transforms.Compose([transforms.ToTensor()]))

    logging.info('Begin computing class frequencies weights')

    if hasattr(ds, 'targets'):
        labels = ds.targets
    elif hasattr(ds, 'labels'):
        labels = ds.labels
    else:
        # This is a fail-safe net in case a custom dataset changed the name of the internal variables
        data_loader = torch.utils.data.DataLoader(ds, batch_size=1, num_workers=workers)
        labels = []
        for target, label in data_loader:
            labels.append(label)
        labels = np.concatenate(labels).reshape(len(ds))

    class_support = np.unique(labels, return_counts=True)[1]
    class_frequencies = class_support / len(labels)
    # Class weights are the inverse of the class frequencies
    class_weights = 1 / class_frequencies
    # Normalize vector to sum up to 1.0 (in case the Loss function does not do it)
    class_weights /= class_weights.sum()

    logging.info('Finished computing class frequencies weights ')
    logging.info(f'Class frequencies (rounded): {np.around(class_frequencies * 100, decimals=2)}')
    logging.info(f'Class weights (rounded): {np.around(class_weights * 100, decimals=2)}')

<<<<<<< HEAD
    return class_weights



# Eventually this code should be removed but it could still be useful in the next weeks so I postpone the removal
#
# def _get_class_frequencies_weights_coco(dataset, name_onehotindex, **kwargs):
#     """
#     Get the weights proportional to the inverse of their class frequencies.
#     The vector sums up to 1
#
#     Parameters
#     ----------
#     dataset: pycocotools.coco.COCO
#         COCO dataset loaded with the pycocotools and the torchvision dataset loader
#
#     classes: dict
#         dictionary containing the class names and the corresponding index for argmax
#
#     Returns
#     -------
#     ndarray[double] of size (num_classes)
#         The weights vector as a 1D array normalized (sum up to 1)
#     """
#     logging.info('Begin computing class frequencies weights')
#
#     count_labels = {v: 0 for v in name_onehotindex.values()}
#
#     for (_, gt_mask) in dataset:
#         for k, v in zip(*np.unique(np.array(gt_mask).flatten(), return_counts=True)):
#             count_labels[k] += v
#
#     total_num_samples = sum(count_labels.values())
#     num_samples_per_class = np.array([count_labels[k] for k in sorted(count_labels.keys())])
#     class_frequencies = (num_samples_per_class / total_num_samples)
#     logging.info('Finished computing class frequencies weights')
#     logging.info('Class frequencies (rounded): {class_frequencies}'
#                  .format(class_frequencies=np.around(class_frequencies * 100, decimals=2)))
#     # Normalize vector to sum up to 1.0 (in case the Loss function does not do it)
#     return (1 / num_samples_per_class) / ((1 / num_samples_per_class).sum())
#
#
# def _get_class_weights_multilabel(dataset_labels):
#     """
#     Computes the weights for each class (as required by torch.nn.BCEWithLogitsLoss).
#     The weight for each class is #neg_samples/#pos_samples.
#
#     Parameters
#     ----------
#     dataset_folder: torch.utils.data.dataloader.DataLoader
#         Path to a labels.csv file with labels for each training sample
#
#     Returns
#     -------
#     ndarray[double] of size (num_classes)
#         The weights vector as a 1D array
#     """
#     logging.info('Begin computing class weights')
#
#     labels_df = pd.read_csv(dataset_labels)
#     classes = labels_df.columns
#     labels = labels_df.values
#
#     # Replace all -1 with 0
#     labels[labels == -1] = 0
#
#     # Remove the filenames
#     labels = labels[:, 1:]
#
#     weights = []
#     for i in range(len(labels[0])):
#         pos = len(np.where(labels[:, i] == 1)[0])
#         neg = len(labels) - pos
#         weight = neg / pos
#         weights.append(weight)
#
#     weights = np.array(weights)
#
#     logging.info('Finished computing class weights')
#     logging.info('Class weights (rounded): {}'.format(np.around(weights, decimals=2)))
#     return weights
#

def compute_mean_std_graphs(dataset, **kwargs):
    """
    Computes mean and std of all node and edge features present in the given ParsedGxlDataset (see gxl_parser.py).

    Parameters
    ----------
    input_folder : ParsedGxlDataset
        Dataset object (see above for details)

    # TODO implement online version

    Returns
    -------
    node_features : {"mean": list, "std": list}
        Mean and std value of all node features in the input dataset
    edge_features : {"mean": list, "std": list}
        Mean and std value of all edge features in the input dataset
    """
    if dataset.data.x is not None:
        logging.info('Begin computing the node feature mean and std')
        nodes = _get_feature_mean_std(dataset.data.x)
        logging.info('Finished computing the node feature mean and std')
    else:
        nodes = {}
        logging.info('No node features present')

    if dataset.data.edge_attr is not None:
        logging.info('Begin computing the edge feature mean and std')
        edges = _get_feature_mean_std(dataset.data.edge_attr)
        logging.info('Finished computing the edge feature mean and std')
    else:
        edges = {}
        logging.info('No edge features present')

    return nodes, edges


def _get_feature_mean_std(torch_array):
    array = np.array(torch_array)
    return {'mean': [np.mean(col) for col in array.T], 'std': [np.std(col) for col in array.T]}


def get_class_weights_graphs(dataset, **kwargs):
    """
    Get the weights proportional to the inverse of their class frequencies.
    The vector sums up to 1

    Parameters
    ----------
    input_folder : ParsedGxlDataset
        Dataset object (see above for details)

    # TODO implement online version

    Returns
    -------
    ndarray[double] of size (num_classes)
        The weights vector as a 1D array normalized (sum up to 1)
    """
    logging.info('Begin computing class frequencies weights')

    class_frequencies = np.array(dataset.config['class_freq'][1])
    # Class weights are the inverse of the class frequencies
    class_weights = 1 / class_frequencies
    # Normalize vector to sum up to 1.0 (in case the Loss function does not do it)
    class_weights /= class_weights.sum()

    logging.info('Finished computing class frequencies weights ')
    logging.info(f'Class frequencies (rounded): {np.around(class_frequencies * 100, decimals=2)}')
    logging.info(f'Class weights (rounded): {np.around(class_weights * 100, decimals=2)}')

    return class_weights

=======
    return class_weights
>>>>>>> 13ef41ab
<|MERGE_RESOLUTION|>--- conflicted
+++ resolved
@@ -182,89 +182,7 @@
     logging.info(f'Class frequencies (rounded): {np.around(class_frequencies * 100, decimals=2)}')
     logging.info(f'Class weights (rounded): {np.around(class_weights * 100, decimals=2)}')
 
-<<<<<<< HEAD
     return class_weights
-
-
-
-# Eventually this code should be removed but it could still be useful in the next weeks so I postpone the removal
-#
-# def _get_class_frequencies_weights_coco(dataset, name_onehotindex, **kwargs):
-#     """
-#     Get the weights proportional to the inverse of their class frequencies.
-#     The vector sums up to 1
-#
-#     Parameters
-#     ----------
-#     dataset: pycocotools.coco.COCO
-#         COCO dataset loaded with the pycocotools and the torchvision dataset loader
-#
-#     classes: dict
-#         dictionary containing the class names and the corresponding index for argmax
-#
-#     Returns
-#     -------
-#     ndarray[double] of size (num_classes)
-#         The weights vector as a 1D array normalized (sum up to 1)
-#     """
-#     logging.info('Begin computing class frequencies weights')
-#
-#     count_labels = {v: 0 for v in name_onehotindex.values()}
-#
-#     for (_, gt_mask) in dataset:
-#         for k, v in zip(*np.unique(np.array(gt_mask).flatten(), return_counts=True)):
-#             count_labels[k] += v
-#
-#     total_num_samples = sum(count_labels.values())
-#     num_samples_per_class = np.array([count_labels[k] for k in sorted(count_labels.keys())])
-#     class_frequencies = (num_samples_per_class / total_num_samples)
-#     logging.info('Finished computing class frequencies weights')
-#     logging.info('Class frequencies (rounded): {class_frequencies}'
-#                  .format(class_frequencies=np.around(class_frequencies * 100, decimals=2)))
-#     # Normalize vector to sum up to 1.0 (in case the Loss function does not do it)
-#     return (1 / num_samples_per_class) / ((1 / num_samples_per_class).sum())
-#
-#
-# def _get_class_weights_multilabel(dataset_labels):
-#     """
-#     Computes the weights for each class (as required by torch.nn.BCEWithLogitsLoss).
-#     The weight for each class is #neg_samples/#pos_samples.
-#
-#     Parameters
-#     ----------
-#     dataset_folder: torch.utils.data.dataloader.DataLoader
-#         Path to a labels.csv file with labels for each training sample
-#
-#     Returns
-#     -------
-#     ndarray[double] of size (num_classes)
-#         The weights vector as a 1D array
-#     """
-#     logging.info('Begin computing class weights')
-#
-#     labels_df = pd.read_csv(dataset_labels)
-#     classes = labels_df.columns
-#     labels = labels_df.values
-#
-#     # Replace all -1 with 0
-#     labels[labels == -1] = 0
-#
-#     # Remove the filenames
-#     labels = labels[:, 1:]
-#
-#     weights = []
-#     for i in range(len(labels[0])):
-#         pos = len(np.where(labels[:, i] == 1)[0])
-#         neg = len(labels) - pos
-#         weight = neg / pos
-#         weights.append(weight)
-#
-#     weights = np.array(weights)
-#
-#     logging.info('Finished computing class weights')
-#     logging.info('Class weights (rounded): {}'.format(np.around(weights, decimals=2)))
-#     return weights
-#
 
 def compute_mean_std_graphs(dataset, **kwargs):
     """
@@ -337,8 +255,4 @@
     logging.info(f'Class frequencies (rounded): {np.around(class_frequencies * 100, decimals=2)}')
     logging.info(f'Class weights (rounded): {np.around(class_weights * 100, decimals=2)}')
 
-    return class_weights
-
-=======
-    return class_weights
->>>>>>> 13ef41ab
+    return class_weights