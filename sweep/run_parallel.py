--- conflicted
+++ resolved
@@ -1,8 +1,5 @@
-<<<<<<< HEAD
-=======
 import itertools
 import multiprocessing as mp
->>>>>>> 07a3aa50
 import os
 import sys
 import time
@@ -34,24 +31,16 @@
 
 SERVER = 'lucy'
 SERVER_PREFIX = '' if SERVER == 'dana' else '/HOME/albertim'
-OUTPUT_FOLDER = ('/home/albertim' if SERVER == 'dana' else SERVER_PREFIX) + "/output_init"
+OUTPUT_FOLDER = ('/home/albertim' if SERVER == 'dana' else  SERVER_PREFIX) + "/output_init"
 
 # Experiment Parameters ##################################################
-<<<<<<< HEAD
-EXPERIMENT_NAME_PREFIX = "sbgatto"
-EPOCHS = 50  # For CB55 is /5
-SIGOPT_RUNS = None  # 10 * num of parameters to optimize + 10 buffer + 10 top performing
-MULTI_RUN = 5
-# RUNS_PER_VARIANCE = 5
-PROCESSES_PER_GPU = 8
-=======
 EXPERIMENT_NAME_PREFIX = "lsuv"
 EPOCHS = 30 # For CB55 is /5
 SIGOPT_RUNS = None # 10 * num of parameters to optimize + 10 buffer + 10 top performing
 MULTI_RUN = 3 # Use None for disabling!
 RUNS_PER_VARIANCE = 20
 
->>>>>>> 07a3aa50
+
 
 ##########################################################################
 
@@ -101,28 +90,13 @@
 # ]
 
 RUNS = [
-<<<<<<< HEAD
-    ("randisco", 175325, "", None),
-    ("pure_lda", 175326, "", None),
-    ("pure_pca", 175327, "", None),
-    ("pcdisc", 175328, "", None),
-    ("lpca", 175329, "", None),
-
-    # ("mirror_lda",      None, "", None),
-    # ("highlander_lda",  None, "", None),
-    # ("greedya",         None, "", None),
-    # ("reverse_pca",     None, "", None),
-    # ("relda",           None, "", None),
-=======
     ("random",   223922, "--lsuv 0", None),
     ("random",   223923, "--lsuv 1", None),
     ("random",   223928, "--lsuv 2", None),
     ("pure_lda", 223929, "--lsuv 0", None),
     ("pure_lda", 223930, "--lsuv 1", None),
     ("pure_lda", 223931, "--lsuv 2", None),
->>>>>>> 07a3aa50
 ]
-
 
 ##########################################################################
 # Creating Experiments
@@ -298,11 +272,7 @@
                             model_name=model,
                             output_folder=output_folder,
                             input_folder=dataset,
-<<<<<<< HEAD
-                            epochs=epochs,  # int(epochs/5) if "CB55" in dataset else epochs,
-=======
                             epochs=epochs,
->>>>>>> 07a3aa50
                             init=init,
                             additional=(
                                 f"{extra} "
@@ -349,18 +319,6 @@
 ##########################################################################
 class Experiment(object):
     def __init__(
-<<<<<<< HEAD
-            self,
-            experiment_name: str,
-            model_name: str,
-            output_folder: str,
-            input_folder: str,
-            epochs: int,
-            init: str,
-            additional: str,
-            gpu_index: int = None,
-            cpu_list: str = None,
-=======
         self,
         experiment_name : str,
         model_name : str,
@@ -371,7 +329,6 @@
         additional : str = None,
         gpu_index : int = None,
         cpu_list : str = None,
->>>>>>> 07a3aa50
     ):
         self.experiment_name = experiment_name
         self.model_name = model_name
@@ -459,9 +416,9 @@
     for p in processes:
         p.join()
 
-
 ##########################################################################
 if __name__ == '__main__':
+
     # Init queue item
     queue = Queue()
 
