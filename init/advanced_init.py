"""
Here are defined the different versions of advanced initialization techniques.
"""
import datetime
import logging
import math
import sys
import time

import numpy as np
import torch
from sklearn.discriminant_analysis import LinearDiscriminantAnalysis
from torch import nn, optim

from evaluation.metrics import accuracy
from init.util import lda, pca
from template.runner.base.base_routine import BaseRoutine
from template.runner.base.base_setup import BaseSetup
from util.TB_writer import TBWriter


def minibatches_to_matrix(A):
    """Flattens the a list of matrices of shape[[minibatch, dim_1, ..., dim_n], [minibatch, dim_1, ..., dim_n] ...] such
    that it becomes [minibatch size * len(list), dim_1 * dim_2 ... * dim_n]

    Parameters
    ----------
    A : list(FloatTensor)
        Input samples structured in batches


    Returns
    -------
    A : ndarray([number of elements, dimensionality of elements flattened]) or ndarray(number of elements)
        Flattened matrix
    """
    A = np.array([sample.data.view(-1).numpy() for minibatch in A for sample in minibatch])
    if A.shape[1] == 1:
        A = np.squeeze(A)
    return A


def _normalize_weights(w, b):
    """
    Given both matrices of bias and weights this function return them normalized between [-1, 1]
    Parameters
    ----------
    w: ndarray 2D
        Weight matrix
    b : ndarray 1D
        Bias matrix

    Returns
    -------
        B and W normalized between [-1, 1]
    """
    max_value = max(np.max(np.abs(b)), np.max(np.abs(w)))
    w = w / max_value
    b = b / max_value
    return w, b


def _standardize_weights(w, b):
    """
    Given both matrices of bias and weights this function return them standardized with 0 mean
    and unit variance

    Parameters
    ----------
    w : ndarray 2D
        Weight matrix
    b : ndarray 1D
        Bias matrix

    Returns
    -------
        B and W standard normalized
    """
    logging.debug(f"w={w.shape} b={b.shape}")
    # The flattening&transposition is used for the random init which has the W matrix still in conv-layer shape
    w_tmp = w if len(w.shape) == 2 else _flatten_conv_filters(w).T
    joint_matrices = np.concatenate((w_tmp, np.expand_dims(b, axis=1)), axis=1)
    mean = np.mean(joint_matrices)
    std = np.std(joint_matrices)
    w = (w - mean) / std
    b = (b - mean) / std
    return w, b


def _scale_weights(w, b):
    """
    Given both matrices of bias and weights this function return them scaled such that the
    standard deviation is scaled accordging to Kaiming He observation, which works best with ReLU
    See more: https://towardsdatascience.com/weight-initialization-in-neural-networks-a-journey-from-the-basics-to-kaiming-954fb9b47c79

    Parameters
    ----------
    w: ndarray 2D
        Weight matrix
    b : ndarray 1D
        Bias matrix

    Returns
    -------
        B and W standardized
    """
    w = w * math.sqrt(2 / w.shape[0])
    b = b * math.sqrt(2 / w.shape[0])
    return w, b


def _adapt_magnitude(w, b, normalize, standardize, scale):
    """Scale the magnitude of w and b depending on the choice of the parameters

    Parameters
    ----------
    w : ndarray2d
        Weight matrix
    b : ndarray2d
        Bias array
    normalize : bool
        Flag for normalizing weights
    standardize : bool
        Flag for standardizing weights
    scale : bool
        Flag for scaling weights

    Returns
    -------
    w : ndarray2d
        Weight matrix scaled depending on the choice of the parameters
    b : ndarray2d
        Bias array scaled depending on the choice of the parameters
    """
    if normalize:
        w, b = _normalize_weights(w, b)
    if standardize:
        w, b = _standardize_weights(w, b)
    if scale:
        w, b = _scale_weights(w, b)
    return w, b


def _fit_weights_size(w, module):
    """Correct the sizes of W  according to the expected size of the module

    Parameters
    ----------
    w : ndarray 2D
        Weight matrix
    module : torch.nn.Module
        The module in which we'll put the weights
    Returns
    -------
    W : ndarray 2D
        Weights with theirs size fit to expected values of the module
    """
    out_size = module.out_channels if type(module) is nn.Conv2d else module.out_features

    # Add default values columns when num_columns < num_desired_dimensions
    if out_size > w.shape[1]:
        logging.warning(f"Init weight matrix smaller than the number of neurons (too few columns). "
                        f"Expected {out_size} got {w.shape[1]}. "
                        f"Filling missing dimensions with default values. ")
        # Get default values (the existing ones) from the network
        default_values = module.weight.data.cpu().numpy()
        if type(module) is nn.Conv2d:
            default_values = _flatten_conv_filters(default_values)  # Brings it in the same shape as w
        else:
            default_values = default_values.T  # Linear Layers have neurons x input_dimensions
        assert len(default_values.shape) == len(w.shape)
        assert default_values.shape[0] == w.shape[0]
        w = np.hstack((w, default_values[:, w.shape[1]:]))

    # Discard extra columns when num_columns > num_desired_dimensions
    if out_size < w.shape[1]:
        logging.warning(f"Init weight matrix bigger than the number of neurons. "
                        f"Expected {out_size} got {w.shape[1]}. "
                        f"Removing extra columns. ")
        w = w[:, :out_size]

    return w


def _flatten_conv_filters(filters):
    """
    Takes the conv filters and flatten them.
    E.g. filters(24x3x5x5) turn into filters(75x24)

    Parameters:
    -----------
    filters : ndarray
        Conv filters in their natural shape 4D: [num_filters x in_channels x kernel_size x kernel_size]

    Returns
    -------
    ndarray
        Filters flattened in shape 2D: [num_filters x (in_channels * kernel_size * kernel_size)]
    """
    assert len(filters.shape) > 2
    return filters.T.reshape(-1, filters.shape[0])


def _reshape_flattened_conv_filters(filters, kernel_filter_size):
    """
    Reshape flattened conv filters back to a conv shape
    E.g. filter(75x24) turn into filters(25x3x5x5) with the kernel_size param as 5

    Parameters:
    -----------
    filters : ndarray
        Filters flattened in shape 2D: [num_filters x (in_channels * kernel_size * kernel_size)]
    kernel_filter_size: int
        Size of the square filters kernel e.g. 3x3 or 5x5

    Returns
    -------
    ndarray
        Conv filters in their natural shape 4D: [num_filters x in_channels x kernel_size x kernel_size]
    """
    return filters.T.reshape(filters.shape[1], -1, kernel_filter_size, kernel_filter_size)


def _basic_conv_procedure(w, b, module, sn_ratio, **kwargs):
    """
    Add missing column or remove extra one, set the bias to be the mathematical mean that makes sense and finally
    reshape the matrix W to match the expected shape of the module.
         
    Parameters
    ----------
    w : ndarray2d
        Weight matrix
    b : ndarray2d
        Bias array which should contain the means of the data X
    module : torch.nn.Module
        The module in which we'll put the weights
    sn_ratio : float
        Ratio of noise to be added on the conv weights

    Returns
    -------
    w : ndarray 4d
        The weight matrix in the same shape and size as expected by the module
    b : ndarray
        The bias vector multiplied by the transposed weights (see math formulation)
    """
    assert type(module) is nn.Conv2d
    # Correct the sizes of W according to the expected size of the module
    w = _fit_weights_size(w, module)

    # Set B to be -W*mean(X) such that it centers the data. At this point in B there are the means of the data
    b = -np.matmul(w.T, b)
    if module.bias is not None:  # Conv layers might have no bias
        assert b.shape == module.bias.shape

    # Reshape W to match the expected shape of the module
    w = _reshape_flattened_conv_filters(w, module.kernel_size[0])
    assert w.shape == module.weight.shape

    # Set W by adding it to the current random values
    if sn_ratio > 0:
        w += module.weight.data.cpu().numpy() / math.pow(10, 5 - sn_ratio)

    return w, b


def _filter_points_trimlda(init_input, init_labels, solver, iterations=5, **kwargs):
    """Given a set of points with their label it fits an LDA classifier and predicts on them.
    Then, only the samples positively classified are returned. This procedure can be done iteratively
    multiple times, specifying the amount by the parameter

    Parameters
    ----------
    init_input : ndarray 2d
        Input data, either from images or feature space. Format is 2D: [data_size x dimensionality]
        data_size can be computed as (num_samples * patches_x_image), whereas dimensionality is typically
        (in_channels * kernel_size * kernel_size)
    init_labels :  ndarray 2d
        Labels corresponding to the input data. The size is same as `init_input`
    solver : str
        Either 'eigen' or 'svd'
    iterations : int
        Number of iterations for trimming the LDA. If set to 0 nothing is performed
        
    Returns
    -------
    init_input : ndarray 2d
        Input data, trimmed
    init_labels :  ndarray 2d
        Labels corresponding to the input data.
    """
    assert iterations >= 0

    # Create the solver
    clf = LinearDiscriminantAnalysis(solver=solver)

    # Initialize to full list
    inputs = init_input
    labels = init_labels

    for i in range(1, iterations + 1):
        logging.info('Filter points with trim-lda')
        start_time = time.time()
        logging.info(f'\titeration {i} of {iterations} #samples={len(inputs)}')
        clf.fit(X=inputs, y=labels)
        # Predict on the FULL LIST
        predictions = clf.predict(init_input)
        # Keep the input data where it is CORRECTLY predicted
        locs = np.where(predictions == init_labels)
        inputs = init_input[locs]
        labels = init_labels[locs]
        logging.info(
            f'\tAcc={(len(inputs)) / len(init_input):.2f} '
            f'Time taken: {datetime.timedelta(seconds=time.time() - start_time)}'
        )

    return inputs, labels


def _lda_discriminants(init_input, init_labels, lin_normalize, lin_scale, lin_standardize, trim_lda, **kwargs):
    """Compute LDA discriminants and relative bias and return them

    Parameters
    ----------
    init_input : ndarray 2d
        Input data, either from images or feature space. Format is 2D: [data_size x dimensionality]
        data_size can be computed as (num_samples * patches_x_image), whereas dimensionality is typically
        (in_channels * kernel_size * kernel_size)
    init_labels :  ndarray 2d
        Labels corresponding to the input data. The size is same as `init_input`
    lin_normalize : bool
    lin_standardize : bool
    lin_scale : bool
        Flags for adapting the magnitude of the weights of linear layers
    trim_lda : int
        Flag denoting if the samples for last layer will be trimmed

    Returns
    -------
    w : ndarray2d
        Weight matrix to compute LDA discriminants
    b : ndarray2d
        Bias array relative to W
    """
    # Reshape mini-batches into a matrix form
    init_input = minibatches_to_matrix(init_input)
    init_labels = minibatches_to_matrix(init_labels)

    logging.info('LDA Discriminants')
    if trim_lda:
        init_input, init_labels = _filter_points_trimlda(init_input=init_input, init_labels=init_labels, **kwargs)

    W, B = lda.discriminants(X=init_input, y=init_labels, **kwargs)
    # Adapt the size of the weights
    return _adapt_magnitude(w=W, b=B, normalize=lin_normalize, standardize=lin_standardize, scale=lin_scale)


def _initialize_classifier(
        *,
        module,
        init_input,
        init_labels,
        retrain,
        retrain_normalize,
        retrain_standardize,
        retrain_scale,
        **kwargs):
    """ Initialize the classifier layer with LDA and if specified further train it with XE

    Parameters
    ----------
    module : torch.nn.Module
        The module in which we'll put the weights
    retrain : bool
        Flag for retraining the classifier
    retrain_normalize : bool
    retrain_standardize : bool
    retrain_scale : bool
        Flags for adapting the magnitude of the weights of linear layer after retraining

    Returns
    -------
    w : ndarray2d
        Weight matrix to compute LDA discriminants
    b : ndarray2d
        Bias array relative to W
    """
    # Compute LDA discriminants
    W, B = _lda_discriminants(init_input, init_labels, **kwargs)

    # If requested, further train the classifier with LDA
    if retrain:
        # Create classifier
        classifier = nn.Linear(in_features=module.weight.shape[1], out_features=module.weight.shape[0])
        # Init it with the LDA numbers
        classifier.weight.data.copy_(torch.from_numpy(W))
        classifier.bias.data.copy_(torch.from_numpy(B))
        classifier = classifier.cuda()
        # Further train it
        _train_classifier(classifier=classifier, init_input=init_input, init_labels=init_labels, **kwargs)
        # Copy the final weights and adapt their magnitude
        W = classifier.weight.data.cpu().numpy()
        B = classifier.bias.data.cpu().numpy()
        W, B = _adapt_magnitude(w=W, b=B, normalize=retrain_normalize, standardize=retrain_standardize, scale=retrain_scale)
    return torch.from_numpy(W), torch.from_numpy(B)


def _train_classifier(classifier, init_input, init_labels, retrain_epochs, retrain_lr, retrain_wd, **kwargs):
    """ Train the classifier passed as parameters with XE

    Parameters
    ----------
    classifier : torch.nn.Module
        The classifier  to train
    init_input : list(FloatTensor)
        Input samples structured in batches
    init_labels : list(FloatTensor)
        Input labels structured in batches
    retrain_lr : float
        Learning rate for the last layer
    retrain_wd : float
        Weight decay for the last layer
    retrain_epochs : int 
        Number of epochs for the last layer

    Returns
    -------
    w : ndarray2d
        Weight matrix to compute LDA discriminants
    b : ndarray2d
        Bias array relative to W
    """
    # Measure initial accuracy
    acc = 0
    for i, (input_batch, target) in enumerate(zip(init_input, init_labels), 0):
        input_batch, target = BaseRoutine.move_to_device(input_batch=input_batch, target=target, **kwargs)
        output = classifier(input_batch)
        acc += accuracy(output.data, target.data, topk=(1,))[0]
    acc /= i
    lda_accuracy = acc.data.cpu().numpy()
    print(f'\t[-1] {lda_accuracy}')
    # Further train it
    optimizer = optim.SGD(classifier.parameters(), lr=retrain_lr, weight_decay=retrain_wd, momentum=0.9, nesterov=True)
    criterion = BaseSetup().get_criterion(**kwargs)

    best_acc = 0
    # for e in count(1):
    for e in range(retrain_epochs):
        # if lr < 0.0001:
        #     print(f"LR is now {lr} -> Exiting!")
        #     break
        acc = 0
        for i, (input_batch, target) in enumerate(zip(init_input, init_labels), 0):
            input_batch, target = BaseRoutine.move_to_device(input_batch=input_batch, target=target, **kwargs)
            optimizer.zero_grad()
            output = classifier(input_batch)
            loss = criterion(output, target)
            loss.backward()
            optimizer.step()
            acc += accuracy(output.data, target.data, topk=(1,))[0]
        acc /= i
        acc = acc.data.cpu().numpy()
        print(f'\t[{e}] {acc}')
        TBWriter().add_scalar(tag='init_lda_accuracy', scalar_value=lda_accuracy, global_step=e)
        TBWriter().add_scalar(tag='init_retrain', scalar_value=acc, global_step=e)

    print(f'\t[BEST] {best_acc}')
    TBWriter().add_scalar(tag='init_best_acc', scalar_value=best_acc)




#######################################################################################################################
#######################################################################################################################
#######################################################################################################################
#######################################################################################################################
def orthogonal(
        module,
        **kwargs
):
    """
    Initialize the layer with orthonormal matrices lt values from:
    https://github.com/ducha-aiki/LSUV-pytorch/blob/master/LSUV.py

   Orthogonal init code is taken (and adapted) from:
   Lasagne https://github.com/Lasagne/Lasagne/blob/master/lasagne/init.py

    Parameters
    ----------
    model : torch.nn.parallel.data_parallel.DataParallel
        The actual model we're initializing. It is used to infer the depth and possibly other information

    Returns
    -------
    w : torch.Tensor
        Weight matrix
    b : torch.Tensor
        Bias array
    """
    shape = module.weight.data.shape
    flat_shape = shape[0], np.prod(shape[1:])
    a = np.random.normal(0.0, 1.0, flat_shape)#w;
    u, _, v = np.linalg.svd(a, full_matrices=False)
    # pick the one with the correct shape
    q = u if u.shape == flat_shape else v

    W = q.reshape(shape)
    B = np.zeros(module.weight.shape[0])

    return torch.from_numpy(W), torch.from_numpy(B)

#######################################################################################################################
#######################################################################################################################
#######################################################################################################################
#######################################################################################################################
def random(
        module,
        **kwargs
):
    """Initialize the layer default values from the network. If left untouched, the default values are as follows:

        https://pytorch.org/docs/stable/nn.html#linear-layers
        https://pytorch.org/docs/stable/nn.html#convolution-layers

    Parameters
    ----------
    model : torch.nn.parallel.data_parallel.DataParallel
        The actual model we're initializing. It is used to infer the depth and possibly other information

    Returns
    -------
    w : torch.Tensor
        Weight matrix
    b : torch.Tensor
        Bias array
    """
    # Init W and B with the default values
    W = module.weight.data.cpu().numpy()
    B = module.bias.data.cpu().numpy() if module.bias is not None else np.zeros(module.weight.shape[0])
    return torch.from_numpy(W), torch.from_numpy(B)


#######################################################################################################################
#######################################################################################################################
#######################################################################################################################
#######################################################################################################################
def randisco(        
        init_input,
        init_labels,        
        module,
        **kwargs
):
    """Initialize the layer default values from the network, then uses LDA discriminants.
     If left untouched, the default values are as follows:

        https://pytorch.org/docs/stable/nn.html#linear-layers
        https://pytorch.org/docs/stable/nn.html#convolution-layers

    Parameters
    ----------
    init_input : ndarray 2d
        Input data, either from images or feature space. Format is 2D: [data_size x dimensionality]
        data_size can be computed as (num_samples * patches_x_image), whereas dimensionality is typically
        (in_channels * kernel_size * kernel_size)
    init_labels :  ndarray 2d
        Labels corresponding to the input data. The size is same as `init_input`
    module : torch.nn.Module
        The module in which we'll put the weights

    Returns
    -------
    w : torch.Tensor
        Weight matrix
    b : torch.Tensor
        Bias array
    """
    if type(module) is nn.Conv2d:
        # Init W and B with the default values
        W = module.weight.data.cpu().numpy()
        B = module.bias.data.cpu().numpy() if module.bias is not None else np.zeros(module.weight.shape[0])
        return torch.from_numpy(W), torch.from_numpy(B)

    ##################################################################
    if type(module) is nn.Linear:
        return _initialize_classifier(module=module, init_input=init_input, init_labels=init_labels, **kwargs)


#######################################################################################################################
#######################################################################################################################
#######################################################################################################################
#######################################################################################################################
def pure_lda(
        init_input,
        init_labels,
        module,
        conv_normalize,
        conv_standardize,
        conv_scale,
        **kwargs
):
    """Initialize the layer with pure LDA function and pure LDA discriminants for the last layer

    Parameters
    ----------
    init_input : ndarray 2d
        Input data, either from images or feature space. Format is 2D: [data_size x dimensionality]
        data_size can be computed as (num_samples * patches_x_image), whereas dimensionality is typically
        (in_channels * kernel_size * kernel_size)
    init_labels :  ndarray 2d
        Labels corresponding to the input data. The size is same as `init_input`
    module : torch.nn.Module
        The module in which we'll put the weights
    conv_normalize : bool
    conv_standardize : bool
    conv_scale : bool
        Flags for adapting the magnitude of the weights of convolutional layers

    Returns
    -------
    w : torch.Tensor
        Weight matrix
    b : torch.Tensor
        Bias array
    """
    if type(module) is nn.Conv2d:
        logging.info('Pure LDA Transform')
        W, B = lda.transform(X=init_input, y=init_labels, **kwargs)
        # Adapt the size of the weights
        W, B = _adapt_magnitude(w=W, b=B, normalize=conv_normalize, standardize=conv_standardize, scale=conv_scale)
        W, B = _basic_conv_procedure(W, B, module, **kwargs)
        return torch.from_numpy(W), torch.from_numpy(B)

    ##################################################################
    if type(module) is nn.Linear:
        return _initialize_classifier(module=module, init_input=init_input, init_labels=init_labels, **kwargs)



#######################################################################################################################
#######################################################################################################################
#######################################################################################################################
#######################################################################################################################
def mirror_lda(
        init_input,
        init_labels,
        module,
        conv_normalize,
        conv_standardize,
        conv_scale,
        **kwargs
):
    """Initialize the layer with LDA function, but it duplicates the columns with non-zero eigenvalue and mirrors them
    and pure LDA discriminants for the last layer

    Parameters
    ----------
    init_input : ndarray 2d
        Input data, either from images or feature space. Format is 2D: [data_size x dimensionality]
        data_size can be computed as (num_samples * patches_x_image), whereas dimensionality is typically
        (in_channels * kernel_size * kernel_size)
    init_labels :  ndarray 2d
        Labels corresponding to the input data. The size is same as `init_input`
    module : torch.nn.Module
        The module in which we'll put the weights
    conv_normalize : bool
    conv_standardize : bool
    conv_scale : bool
        Flags for adapting the magnitude of the weights of convolutional layers

    Returns
    -------
    w : torch.Tensor
        Weight matrix
    b : torch.Tensor
        Bias array
    """
    if type(module) is nn.Conv2d:
        logging.info('Mirror LDA Transform')
        W, B = lda.transform(X=init_input, y=init_labels, **kwargs)
        # Compute available columns
        available_columns = module.weight.shape[0]
        # Discard dimensions as necessary
        if W.shape[1] * 2 > available_columns:
            W = W[:, 0:int(available_columns / 2)]
        # Mirror W. You don't mirror B because it has to be size of mean(X)
        W = np.hstack((W, -W))
        # Adapt the size of the weights
        W, B = _adapt_magnitude(w=W, b=B, normalize=conv_normalize, standardize=conv_standardize, scale=conv_scale)
        W, B = _basic_conv_procedure(W, B, module, **kwargs)
        return torch.from_numpy(W), torch.from_numpy(B)

    ##################################################################
    if type(module) is nn.Linear:
        return _initialize_classifier(module=module, init_input=init_input, init_labels=init_labels, **kwargs)


#######################################################################################################################
#######################################################################################################################
#######################################################################################################################
#######################################################################################################################
def highlander_lda(
        init_input,
        init_labels,
        module,
        conv_normalize,
        conv_standardize,
        conv_scale,
        **kwargs
):
    """
    Initialize the layer with LDA by making a 1 vs ALL comparison for all classes. Thus we can initialize more columns
    with meaningful numbers. In a regular LDA setting we have C-1 columns where C is the number of classeses. Here we
    get 2*C because for each class there is a 1vsALL setting which gives us two columns.

    Parameters
    ----------
    init_input : ndarray 2d
        Input data, either from images or feature space. Format is 2D: [data_size x dimensionality]
        data_size can be computed as (num_samples * patches_x_image), whereas dimensionality is typically
        (in_channels * kernel_size * kernel_size)
    init_labels :  ndarray 2d
        Labels corresponding to the input data. The size is same as `init_input`
    module : torch.nn.Module
        The module in which we'll put the weights
    conv_normalize : bool
    conv_standardize : bool
    conv_scale : bool
        Flags for adapting the magnitude of the weights of convolutional layers

    Returns
    -------
    w : torch.Tensor
        Weight matrix
    b : torch.Tensor
        Bias array
    """
    if type(module) is nn.Conv2d:
        logging.info('Highlander LDA Transform')
        classes = np.unique(init_labels)

        # Check if size of model allows (has enough neurons)
        if module.weight.shape[0] < len(classes) * 2:
            logging.error(
                f"Model does not have enough neurons. Expected at least |C|*2 got {module.weight.shape[0]}"
            )
            sys.exit(-1)

        # Compute available columns per class. We need 2 minimum but we can use more
        available_columns_per_class = int(module.weight.shape[0] / len(classes))

        # Init W with the default values
        # -> If number of neuron is not a multiple of classes we leave random values in those columns
        W = _flatten_conv_filters(module.weight.data.cpu().numpy())

        # |C| times
        for i, l in enumerate(classes):
            logging.info(f'LDA Transform for class {l}')
            # Make a new set of labels of 1 vs ALL
            tmp_labels = init_labels.copy()
            tmp_labels[np.where(init_labels == l)] = 0
            tmp_labels[np.where(init_labels != l)] = 1
            w, b = lda.transform(X=init_input, y=tmp_labels, **kwargs)
            # Adapt the size of the weights
            w, b = _adapt_magnitude(w=w, b=b, normalize=conv_normalize, standardize=conv_standardize, scale=conv_scale)

            start_index = i * available_columns_per_class
            end_index = start_index + np.min([available_columns_per_class, w.shape[1]])
            W[:, start_index:end_index] = w[:, 0:available_columns_per_class]
            # Mean of the data is always the same regardless of the labels arrangement
            B = b

        # Adapt the size of the weights
        # W, B = _adapt_magnitude(w=W, b=B, normalize=conv_normalize, standardize=conv_standardize, scale=conv_scale)
        W, B = _basic_conv_procedure(W, B, module, **kwargs)
        return torch.from_numpy(W), torch.from_numpy(B)

    ##################################################################
    if type(module) is nn.Linear:
        return _initialize_classifier(module=module, init_input=init_input, init_labels=init_labels, **kwargs)



#######################################################################################################################
#######################################################################################################################
#######################################################################################################################
#######################################################################################################################
def pure_pca(
        init_input,
        module,
        conv_normalize,
        conv_standardize,
        conv_scale,
        **kwargs
):
    """Initialize the layer with pure PCA and leave the final layer "as it"

    Parameters
    ----------
    init_input : ndarray 2d
        Input data, either from images or feature space. Format is 2D: [data_size x dimensionality]
        data_size can be computed as (num_samples * patches_x_image), whereas dimensionality is typically
        (in_channels * kernel_size * kernel_size)
    module : torch.nn.Module
        The module in which we'll put the weights
    conv_normalize : bool
    conv_standardize : bool
    conv_scale : bool
        Flags for adapting the magnitude of the weights of convolutional layers

    Returns
    -------
    w : torch.Tensor
        Weight matrix
    b : torch.Tensor
        Bias array
    """
    if type(module) is nn.Conv2d:
        logging.info('PCA Transform')
        W, B = pca.transform(init_input)
        # Adapt the size of the weights
        W, B = _adapt_magnitude(w=W, b=B, normalize=conv_normalize, standardize=conv_standardize, scale=conv_scale)
        W, B = _basic_conv_procedure(W, B, module, **kwargs)
        return torch.from_numpy(W), torch.from_numpy(B)

    ##################################################################
    if type(module) is nn.Linear:
        # Init W and B with the default values
        W = module.weight.data.cpu().numpy()
        B = module.bias.data.cpu().numpy()
        return torch.from_numpy(W), torch.from_numpy(B)


#######################################################################################################################
#######################################################################################################################
#######################################################################################################################
#######################################################################################################################
def pcdisc(
        init_input,
        init_labels,
        module,
        conv_normalize,
        conv_standardize,
        conv_scale,
        **kwargs
):
    """Initialize the layer with pure PCA and the final layer with linear discriminants

    Parameters
    ----------
    init_input : ndarray 2d
        Input data, either from images or feature space. Format is 2D: [data_size x dimensionality]
        data_size can be computed as (num_samples * patches_x_image), whereas dimensionality is typically
        (in_channels * kernel_size * kernel_size)
    init_labels :  ndarray 2d
        Labels corresponding to the input data. The size is same as `init_input`
    module : torch.nn.Module
        The module in which we'll put the weights
    conv_normalize : bool
    conv_standardize : bool
    conv_scale : bool
        Flags for adapting the magnitude of the weights of convolutional layers

    Returns
    -------
    w : torch.Tensor
        Weight matrix
    b : torch.Tensor
        Bias array
    """
    if type(module) is nn.Conv2d:
        logging.info('PCA Transform')
        W, B = pca.transform(init_input)
        # Adapt the size of the weights
        W, B = _adapt_magnitude(w=W, b=B, normalize=conv_normalize, standardize=conv_standardize, scale=conv_scale)
        W, B = _basic_conv_procedure(W, B, module, **kwargs)
        return torch.from_numpy(W), torch.from_numpy(B)

    ##################################################################
    if type(module) is nn.Linear:
        return _initialize_classifier(module=module, init_input=init_input, init_labels=init_labels, **kwargs)



#######################################################################################################################
#######################################################################################################################
#######################################################################################################################
#######################################################################################################################
def lpca(
        init_input,
        init_labels,
        module,
        conv_normalize,
        conv_standardize,
        conv_scale,
        **kwargs
):
    """Initialize the layer with both PCA and LDA. The amount of columns could be an hyper-parameter

    Parameters
    ----------
    init_input : ndarray 2d
        Input data, either from images or feature space. Format is 2D: [data_size x dimensionality]
        data_size can be computed as (num_samples * patches_x_image), whereas dimensionality is typically
        (in_channels * kernel_size * kernel_size)
    init_labels :  ndarray 2d
        Labels corresponding to the input data. The size is same as `init_input`
    module : torch.nn.Module
        The module in which we'll put the weights
    conv_normalize : bool
    conv_standardize : bool
    conv_scale : bool
        Flags for adapting the magnitude of the weights of convolutional layers

    Returns
    -------
    w : torch.Tensor
        Weight matrix
    b : torch.Tensor
        Bias array
    """
    if type(module) is nn.Conv2d:
        logging.info('LDA Transform')
        w, b = lda.transform(X=init_input, y=init_labels, **kwargs)
        w, B = _adapt_magnitude(w=w, b=b, normalize=conv_normalize, standardize=conv_standardize, scale=conv_scale)
        logging.info('PCA Transform')
        p, c = pca.transform(init_input)
        p, c = _adapt_magnitude(w=p, b=c, normalize=conv_normalize, standardize=conv_standardize, scale=conv_scale)

        # Compute available columns
        half_available_columns = int(module.weight.shape[0] / 2)
        if module.weight.shape[0] % 2 != 0:
            logging.info(
                f"Not all columns will be initialized as the shape {module.weight.shape[0]} is not divisible by 2"
            )

        # Init W with the default values
        W = _flatten_conv_filters(module.weight.data.cpu().numpy())
        # Add LDA columns in the first part
        # In case of eigen solver each part will be half-half. Since svf svd solver only gives |C|-1 columns the pca
        # part takes all - |C|-1 columns (the rest after the lda has been set basically)
        end_index_first_part = np.min([half_available_columns, w.shape[1]])
        W[:, 0:end_index_first_part] = w[:, 0:end_index_first_part]
        # Add PCA columns in the second part
<<<<<<< HEAD
        W[:, end_index_first_part:] = p[:, 0:W.shape[1] - end_index_first_part]

=======
        W[:, end_index_first_part:] = p[:, 0:W.shape[1]-end_index_first_part]
>>>>>>> 07a3aa50
        W, B = _basic_conv_procedure(W, B, module, **kwargs)
        return torch.from_numpy(W), torch.from_numpy(B)

    ##################################################################
    if type(module) is nn.Linear:
        return _initialize_classifier(module=module, init_input=init_input, init_labels=init_labels, **kwargs)


#######################################################################################################################
#######################################################################################################################
#######################################################################################################################
#######################################################################################################################
def reverse_pca(
        init_input,
        init_labels,
        module,
        conv_normalize,
        conv_standardize,
        conv_scale,
        **kwargs
):
    """Initialize the layer with the reverse PCA procedure. The basic idea is to leverage labels to find which dimensions
    would minimize the variance within one class i.e. we select the last columns of the PCA matrix L as candidate for
    the given class. Intuitively these columns are those who express the least variance for the selected class. This
    approach might be detrimental if two classes share common non-expressive set of features as these will be selected
    for both classes

    Parameters
    ----------
    init_input : ndarray 2d
        Input data, either from images or feature space. Format is 2D: [data_size x dimensionality]
        data_size can be computed as (num_samples * patches_x_image), whereas dimensionality is typically
        (in_channels * kernel_size * kernel_size)
    init_labels :  ndarray 2d
        Labels corresponding to the input data. The size is same as `init_input`
    module : torch.nn.Module
        The module in which we'll put the weights
    conv_normalize : bool
    conv_standardize : bool
    conv_scale : bool
        Flags for adapting the magnitude of the weights of convolutional layers

    Returns
    -------
    w : torch.Tensor
        Weight matrix
    b : torch.Tensor
        Bias array
    """
    if type(module) is nn.Conv2d:

        # Check if size of model allows (has enough neurons)
        if module.weight.shape[0] < len(np.unique(init_labels)) * 2:
            logging.error(
                f"Model does not have enough neurons. Expected at least |C|*2 got {module.weight.shape[0]}"
            )
            sys.exit(-1)

        # Compute available columns per class
        available_columns = int(module.weight.shape[0] / len(np.unique(init_labels)))
        bias_available_columns = int(init_input.shape[1] / len(np.unique(init_labels)))

        # Init W with the default values and B with zeros
        W = _flatten_conv_filters(module.weight.data.cpu().numpy())
        B = np.zeros(init_input.shape[1])  # Bias should be size of input because its later multiplied by -Wx
        classes = np.unique(init_labels)

        # |C| times
        for i, l in enumerate(classes):
            logging.info('Iteration of class {}'.format(l))
            # Select only the samples corresponding to a specific class
            p, c = pca.transform(init_input[np.where(init_labels == l)])

            start_index = i * available_columns
            end_index = start_index + available_columns
            W[:, start_index:end_index] = p[:, -available_columns:]

            start_index = i * bias_available_columns
            end_index = start_index + bias_available_columns
            B[start_index:end_index] = c[-bias_available_columns:]

        # Adapt the size of the weights
        W, B = _adapt_magnitude(w=W, b=B, normalize=conv_normalize, standardize=conv_standardize, scale=conv_scale)
        W, B = _basic_conv_procedure(W, B, module, **kwargs)
        return torch.from_numpy(W), torch.from_numpy(B)

    ##################################################################
    if type(module) is nn.Linear:
        return _initialize_classifier(module=module, init_input=init_input, init_labels=init_labels, **kwargs)


#######################################################################################################################
#######################################################################################################################
#######################################################################################################################
#######################################################################################################################
def relda(
        init_input,
        init_labels,
        module,
        conv_normalize,
        conv_standardize,
        conv_scale,
        **kwargs
):
    """Initialize the layer with repreated LDA (reLDA). The core idea is to split the available columns into a number
    of iterations s.t. each iteration has the same amount of columns. At each iteration a LDA classifier is fit to the
    set of samples (the first time on the full set) and then used to make predictions on it. We keep from this LDA the
    amount of columns at our disposal for the iteration and then take only those samples which have been misclassified.
    At this point we repeat the process, thus, iteratively, fitting more and more classifiers to being able to
    collectively correctly classify more samples. At the end of the process, the large part of the set should be able to
    be correctly classified but not by the same columns. Each set of columns will be responsible to classify a different
    set of points.

    Parameters
    ----------
    init_input : ndarray 2d
        Input data, either from images or feature space. Format is 2D: [data_size x dimensionality]
        data_size can be computed as (num_samples * patches_x_image), whereas dimensionality is typically
        (in_channels * kernel_size * kernel_size)
    init_labels :  ndarray 2d
        Labels corresponding to the input data. The size is same as `init_input`
    module : torch.nn.Module
        The module in which we'll put the weights
    conv_normalize : bool
    conv_standardize : bool
    conv_scale : bool
        Flags for adapting the magnitude of the weights of convolutional layers

    Returns
    -------
    w : torch.Tensor
        Weight matrix
    b : torch.Tensor
        Bias array

    Notes
    -----

    CINIC10 , InitBaseline:

        SOLVER=EIGEN always fails!
    """
    if type(module) is nn.Conv2d:
        classes = np.unique(init_labels)

        # Check if size of model allows (has enough neurons)
        if module.weight.shape[0] < len(classes) * 2:
            logging.error(
                f"Model does not have enough neurons to make sense.Expected at least |C|*2 got {module.weight.shape[0]}"
            )
            sys.exit(-1)

        # Init W with the default values and B with zeros
        W = _flatten_conv_filters(module.weight.data.cpu().numpy())
        B = np.zeros(init_input.shape[1])  # Bias should be size of input because its later multiplied by -Wx

        # Compute available columns per class
        available_columns_per_iteration = len(classes) - 1
        # Compute number of iterations
        N = int(module.weight.shape[0] / available_columns_per_iteration)

        # N times
        logging.info('LDA Transform')
        clf = LinearDiscriminantAnalysis(solver=kwargs['solver'])
        initial_size = len(init_input)
        for i in range(N):
            logging.info(f'Iteration {i + 1} of {N} #samples={len(init_input)}')
            if len(init_input) < 1:
                logging.info('No more wrong samples -> exiting loop')
                break
            if len(init_input) == len(np.unique(init_labels)):
                logging.info('Number of samples is equal to the number of classes -> exiting loop')
                break
            logging.info(f'\tfitting...')
            clf.fit(X=init_input, y=init_labels)
            w = -clf.scalings_
            b = np.mean(init_input, axis=0)
            # Adapt the size of the weights
            w, b = _adapt_magnitude(w=w, b=b, normalize=conv_normalize, standardize=conv_standardize, scale=conv_scale)

            # Filter the input data with the wrong predictions i.e. keep those location where it is WRONGLY predicted
            logging.info(f'\tpredicting...')
            predictions = clf.predict(init_input)
            locs = np.where(predictions != init_labels)
            logging.info(f'\tcurrent acc={1 - float(len(locs[0])) / len(init_input):.2f} ...')
            init_input = init_input[locs]
            init_labels = init_labels[locs]
            logging.info(f'\tglobal integrated acc={(initial_size - len(init_input)) / initial_size:.2f} ...')

            # Set main weights
            start_index = i * available_columns_per_iteration
            end_index = start_index + np.min([available_columns_per_iteration, w.shape[1]])
            W[:, start_index:end_index] = w[:, 0:available_columns_per_iteration]

            # Set bias
            # start_index = i * bias_available_columns_per_iteration
            # end_index = start_index + bias_available_columns_per_iteration
            # B[start_index:end_index] = b[0:bias_available_columns_per_iteration]
            # TODO better global bias or bias for each iteration? Same for the other after highlander
            # Mean of the data is always the same regardless of the labels arrangement
            B = b

        # Adapt the size of the weights
        # TODO done above, what is better?
        # W, B = _adapt_magnitude(w=W, b=B, normalize=conv_normalize, standardize=conv_standardize, scale=conv_scale)
        W, B = _basic_conv_procedure(W, B, module, **kwargs)
        return torch.from_numpy(W), torch.from_numpy(B)

    ##################################################################
    if type(module) is nn.Linear:
        return  _initialize_classifier(module=module, init_input=init_input, init_labels=init_labels, **kwargs)



#######################################################################################################################
#######################################################################################################################
#######################################################################################################################
#######################################################################################################################
def greedya(
        init_input,
        init_labels,
        module,
        conv_normalize,
        conv_standardize,
        conv_scale,
        **kwargs
):
    """


    Parameters
    ----------
    init_input : ndarray 2d
        Input data, either from images or feature space. Format is 2D: [data_size x dimensionality]
        data_size can be computed as (num_samples * patches_x_image), whereas dimensionality is typically
        (in_channels * kernel_size * kernel_size)
    init_labels :  ndarray 2d
        Labels corresponding to the input data. The size is same as `init_input`
    module : torch.nn.Module
        The module in which we'll put the weights
    conv_normalize : bool
    conv_standardize : bool
    conv_scale : bool
        Flags for adapting the magnitude of the weights of convolutional layers

    Returns
    -------
    w : torch.Tensor
        Weight matrix
    b : torch.Tensor
        Bias array
    """
    if type(module) is nn.Conv2d:
        logging.info('Greedya Transform')
        classes = np.unique(init_labels)

        # Check if size of model allows (has enough neurons)
        if module.weight.shape[0] < len(classes) * 3:
            logging.error(
                f"Model does not have enough neurons. Expected at least |C|*3 got {module.weight.shape[0]}"
            )
            sys.exit(-1)

        # Init W with the default values
        W = _flatten_conv_filters(module.weight.data.cpu().numpy())
        # W = np.zeros_like(_flatten_conv_filters(module.weight.data.cpu().numpy()))
        start_index = 0

        # ----------------------------------------------------------------------------------------------
        # Mirror LDA (note that the normal LDA is the first iteration of ReLDA
        logging.info('Mirror LDA Transform')
        w, b = lda.transform(X=init_input, y=init_labels, **kwargs)
        w, B = _adapt_magnitude(w=w, b=b, normalize=conv_normalize, standardize=conv_standardize, scale=conv_scale)
        W[:, start_index:w.shape[1]] = -w
        start_index += w.shape[1]

        # ----------------------------------------------------------------------------------------------
        logging.info('Highlander LDA')
        assert kwargs['solver'] == 'svd'
        # |C| times
        for i, l in enumerate(classes):
            logging.info(f'Highlander, class {l}')
            # Make a new set of labels of 1 vs ALL
            tmp_labels = init_labels.copy()
            tmp_labels[np.where(init_labels == l)] = 0
            tmp_labels[np.where(init_labels != l)] = 1
            w, b = lda.transform(X=init_input, y=tmp_labels, **kwargs)
            # Adapt the size of the weights
            w, b = _adapt_magnitude(w=w, b=b, normalize=conv_normalize, standardize=conv_standardize, scale=conv_scale)
            W[:, start_index:start_index + 1] = w
            start_index += 1

        # ----------------------------------------------------------------------------------------------
        logging.info('ReLDA')
        # Compute available columns per iteration
        available_columns_per_iteration = len(classes) - 1
        # Compute number of iterations
        N = int((module.weight.shape[0] - start_index) / available_columns_per_iteration)
        # Leave some room for PCA, if there is some
        if N > 4:
            N -= 2

        # N times
        tmp_input = init_input.copy()
        tmp_labels = init_labels.copy()
        clf = LinearDiscriminantAnalysis(solver=kwargs['solver'])
        initial_size = len(init_input)
        for i in range(N):
            logging.info(f'Iteration {i + 1} of {N} #samples={len(tmp_input)}')
            if len(tmp_input) < 1:
                logging.info('No more wrong samples -> exiting loop')
                break
            if len(tmp_input) == len(np.unique(tmp_labels)):
                logging.info('Number of samples is equal to the number of classes -> exiting loop')
                break
            logging.info(f'\tfitting...')
            clf.fit(X=tmp_input, y=tmp_labels)
            w = -clf.scalings_
            b = np.mean(tmp_input, axis=0)
            # Adapt the size of the weights
            w, b = _adapt_magnitude(w=w, b=b, normalize=conv_normalize, standardize=conv_standardize, scale=conv_scale)

            # Filter the input data with the wrong predictions i.e. keep those location where it is WRONGLY predicted
            logging.info(f'\tpredicting...')
            predictions = clf.predict(tmp_input)
            locs = np.where(predictions != tmp_labels)
            logging.info(f'\tcurrent acc={1 - float(len(locs[0])) / len(tmp_input):.2f} ...')
            tmp_input = tmp_input[locs]
            tmp_labels = tmp_labels[locs]
            logging.info(f'\tglobal integrated acc={(initial_size - len(tmp_input)) / initial_size:.2f} ...')

            # Set main weights
            W[:, start_index:start_index + w.shape[1]] = w  # w could be smaller than |C|-1 as the init samples shrink
            start_index += w.shape[1]

        # ----------------------------------------------------------------------------------------------
        # PCA Part
        logging.info('PCA Transform')
        p, c = pca.transform(init_input)
        p, c = _adapt_magnitude(w=p, b=c, normalize=conv_normalize, standardize=conv_standardize, scale=conv_scale)

        # Compute available columns
        available_columns = module.weight.shape[0] - start_index

        # Add PCA columns in the second part
        W[:, start_index:] = p[:, 0:available_columns]
        start_index += available_columns

        # ----------------------------------------------------------------------------------------------

        # Adapt the size of the weights
        W, B = _basic_conv_procedure(W, B, module, **kwargs)
        return torch.from_numpy(W), torch.from_numpy(B)

    ##################################################################
    if type(module) is nn.Linear:
        return _initialize_classifier(module=module, init_input=init_input, init_labels=init_labels, **kwargs)


<<<<<<< HEAD
    return torch.from_numpy(W), torch.from_numpy(B)
=======
>>>>>>> 07a3aa50
<|MERGE_RESOLUTION|>--- conflicted
+++ resolved
@@ -2,10 +2,11 @@
 Here are defined the different versions of advanced initialization techniques.
 """
 import datetime
+import time
 import logging
 import math
 import sys
-import time
+from itertools import count
 
 import numpy as np
 import torch
@@ -17,6 +18,7 @@
 from template.runner.base.base_routine import BaseRoutine
 from template.runner.base.base_setup import BaseSetup
 from util.TB_writer import TBWriter
+from util.metric_logger import MetricLogger
 
 
 def minibatches_to_matrix(A):
@@ -38,7 +40,6 @@
     if A.shape[1] == 1:
         A = np.squeeze(A)
     return A
-
 
 def _normalize_weights(w, b):
     """
@@ -165,7 +166,7 @@
         # Get default values (the existing ones) from the network
         default_values = module.weight.data.cpu().numpy()
         if type(module) is nn.Conv2d:
-            default_values = _flatten_conv_filters(default_values)  # Brings it in the same shape as w
+            default_values = _flatten_conv_filters(default_values) # Brings it in the same shape as w
         else:
             default_values = default_values.T  # Linear Layers have neurons x input_dimensions
         assert len(default_values.shape) == len(w.shape)
@@ -180,7 +181,6 @@
         w = w[:, :out_size]
 
     return w
-
 
 def _flatten_conv_filters(filters):
     """
@@ -295,26 +295,26 @@
     clf = LinearDiscriminantAnalysis(solver=solver)
 
     # Initialize to full list
-    inputs = init_input
+    input = init_input
     labels = init_labels
 
-    for i in range(1, iterations + 1):
+    for i in range(1, iterations+1):
         logging.info('Filter points with trim-lda')
         start_time = time.time()
-        logging.info(f'\titeration {i} of {iterations} #samples={len(inputs)}')
-        clf.fit(X=inputs, y=labels)
+        logging.info(f'\titeration {i} of {iterations} #samples={len(input)}')
+        clf.fit(X=input, y=labels)
         # Predict on the FULL LIST
         predictions = clf.predict(init_input)
         # Keep the input data where it is CORRECTLY predicted
         locs = np.where(predictions == init_labels)
-        inputs = init_input[locs]
+        input = init_input[locs]
         labels = init_labels[locs]
         logging.info(
-            f'\tAcc={(len(inputs)) / len(init_input):.2f} '
+            f'\tAcc={(len(input)) / len(init_input):.2f} '
             f'Time taken: {datetime.timedelta(seconds=time.time() - start_time)}'
         )
 
-    return inputs, labels
+    return input, labels
 
 
 def _lda_discriminants(init_input, init_labels, lin_normalize, lin_scale, lin_standardize, trim_lda, **kwargs):
@@ -432,9 +432,9 @@
     """
     # Measure initial accuracy
     acc = 0
-    for i, (input_batch, target) in enumerate(zip(init_input, init_labels), 0):
-        input_batch, target = BaseRoutine.move_to_device(input_batch=input_batch, target=target, **kwargs)
-        output = classifier(input_batch)
+    for i, (input, target) in enumerate(zip(init_input, init_labels), 0):
+        input, target = BaseRoutine.move_to_device(input=input, target=target, **kwargs)
+        output = classifier(input)
         acc += accuracy(output.data, target.data, topk=(1,))[0]
     acc /= i
     lda_accuracy = acc.data.cpu().numpy()
@@ -450,10 +450,10 @@
         #     print(f"LR is now {lr} -> Exiting!")
         #     break
         acc = 0
-        for i, (input_batch, target) in enumerate(zip(init_input, init_labels), 0):
-            input_batch, target = BaseRoutine.move_to_device(input_batch=input_batch, target=target, **kwargs)
+        for i, (input, target) in enumerate(zip(init_input, init_labels), 0):
+            input, target = BaseRoutine.move_to_device(input=input, target=target, **kwargs)
             optimizer.zero_grad()
-            output = classifier(input_batch)
+            output = classifier(input)
             loss = criterion(output, target)
             loss.backward()
             optimizer.step()
@@ -633,7 +633,6 @@
     ##################################################################
     if type(module) is nn.Linear:
         return _initialize_classifier(module=module, init_input=init_input, init_labels=init_labels, **kwargs)
-
 
 
 #######################################################################################################################
@@ -779,7 +778,6 @@
         return _initialize_classifier(module=module, init_input=init_input, init_labels=init_labels, **kwargs)
 
 
-
 #######################################################################################################################
 #######################################################################################################################
 #######################################################################################################################
@@ -828,7 +826,6 @@
         W = module.weight.data.cpu().numpy()
         B = module.bias.data.cpu().numpy()
         return torch.from_numpy(W), torch.from_numpy(B)
-
 
 #######################################################################################################################
 #######################################################################################################################
@@ -880,7 +877,6 @@
         return _initialize_classifier(module=module, init_input=init_input, init_labels=init_labels, **kwargs)
 
 
-
 #######################################################################################################################
 #######################################################################################################################
 #######################################################################################################################
@@ -927,7 +923,7 @@
         p, c = _adapt_magnitude(w=p, b=c, normalize=conv_normalize, standardize=conv_standardize, scale=conv_scale)
 
         # Compute available columns
-        half_available_columns = int(module.weight.shape[0] / 2)
+        half_available_columns = int(module.weight.shape[0]/2)
         if module.weight.shape[0] % 2 != 0:
             logging.info(
                 f"Not all columns will be initialized as the shape {module.weight.shape[0]} is not divisible by 2"
@@ -941,12 +937,7 @@
         end_index_first_part = np.min([half_available_columns, w.shape[1]])
         W[:, 0:end_index_first_part] = w[:, 0:end_index_first_part]
         # Add PCA columns in the second part
-<<<<<<< HEAD
-        W[:, end_index_first_part:] = p[:, 0:W.shape[1] - end_index_first_part]
-
-=======
         W[:, end_index_first_part:] = p[:, 0:W.shape[1]-end_index_first_part]
->>>>>>> 07a3aa50
         W, B = _basic_conv_procedure(W, B, module, **kwargs)
         return torch.from_numpy(W), torch.from_numpy(B)
 
@@ -1113,7 +1104,7 @@
         clf = LinearDiscriminantAnalysis(solver=kwargs['solver'])
         initial_size = len(init_input)
         for i in range(N):
-            logging.info(f'Iteration {i + 1} of {N} #samples={len(init_input)}')
+            logging.info(f'Iteration {i+1} of {N} #samples={len(init_input)}')
             if len(init_input) < 1:
                 logging.info('No more wrong samples -> exiting loop')
                 break
@@ -1131,7 +1122,7 @@
             logging.info(f'\tpredicting...')
             predictions = clf.predict(init_input)
             locs = np.where(predictions != init_labels)
-            logging.info(f'\tcurrent acc={1 - float(len(locs[0])) / len(init_input):.2f} ...')
+            logging.info(f'\tcurrent acc={1 - float(len(locs[0]))/len(init_input):.2f} ...')
             init_input = init_input[locs]
             init_labels = init_labels[locs]
             logging.info(f'\tglobal integrated acc={(initial_size - len(init_input)) / initial_size:.2f} ...')
@@ -1158,7 +1149,6 @@
     ##################################################################
     if type(module) is nn.Linear:
         return  _initialize_classifier(module=module, init_input=init_input, init_labels=init_labels, **kwargs)
-
 
 
 #######################################################################################################################
@@ -1306,7 +1296,3 @@
         return _initialize_classifier(module=module, init_input=init_input, init_labels=init_labels, **kwargs)
 
 
-<<<<<<< HEAD
-    return torch.from_numpy(W), torch.from_numpy(B)
-=======
->>>>>>> 07a3aa50
