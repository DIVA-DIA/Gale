--- conflicted
+++ resolved
@@ -4,7 +4,6 @@
 has two functions) one should implement his own init function.
 """
 
-import gc
 # Utils
 import copy
 import logging
@@ -12,6 +11,7 @@
 import time
 from itertools import count
 
+import gc
 import numpy as np
 import psutil
 from sklearn.feature_extraction.image import extract_patches_2d
@@ -57,10 +57,6 @@
     sub_model : nn.Module
         The block of the network to initialize when performing a recursive call of this function
     """
-<<<<<<< HEAD
-    if 'random' in init_function:
-        return
-=======
     # Get the list of children to iterate on
     if sub_model is None:
         # Main call
@@ -73,7 +69,6 @@
     # This is used to skip the downsampling module in ResNet-like architectures as it would fail
     if hasattr(sub_model, 'downsample') and sub_model.downsample:
         children_modules = children_modules[:-1]
->>>>>>> 07a3aa50
 
     for index, module in enumerate(children_modules, start=1):
         logging.info(f'\nLayer: {prefix}{index} - module: {type(module)}')
@@ -340,10 +335,10 @@
     collected_so_far = 0
     # Iterate troughs the dataset as many times as necessary to collect the amount samples required
     for j in count(1):
-        for i, (input_samples, target) in enumerate(data_loader, start=1):
-            X.append(input_samples)
+        for i, (input, target) in enumerate(data_loader, start=1):
+            X.append(input)
             y.append(target['category_id'])
-            collected_so_far += len(input_samples)
+            collected_so_far += len(input)
             # If you collected enough samples leave. This makes a precision of +-data_loader.batch_size. See documentation
             if collected_so_far >= num_samples:
                 return X, y
